//  This file is part of Empirical, https://github.com/devosoft/Empirical
//  Copyright (C) Michigan State University, 2016.
//  Released under the MIT Software license; see doc/LICENSE
//
//
//  This file defines a master configuration option Config, whose values can be loaded
//  at runtime or else set as constant values throughout the code.
//
//  Assuming you have an emp::Config object called config, you can:
//
//  access a setting value:            config.SETTING_NAME()
//  adjust a setting value:            config.SETTING_NAME(new_value)
//  determine if a setting is locked:  config.SETTING_NAME_is_const()
//  lookup a setting dynamically:      config("SETTING_NAME")
//  adjust a setting dynamically:      config("SETTING_NAME", "new_value")
//
//  load settings from a stream:       config.Read(stream);
//  load settings from a file:         config.Read(filename);
//  save settings to a stream:         config.Write(stream);
//  save settings to a file:           config.Write(filename);
//
//  write settings macros to a stream: config.WriteMacros(stream);
//  write settings macros to a file:   config.WriteMacros(filename);
//
//
//  The configuration files generated can use the following keywords in order to
//  configure this object:
//   include OTHER_FILENAME         -- Load in all data from another file.
//   set SETTING_NAME VALUE         -- Set a basic configuration setting.
//   new OBJECT_TYPE OBJECT_NAME    -- Create a new config object of a managed class.
//   use OBJECT_TYPE OBJECT_NAME    -- Use a previouly create configuration object.

#ifndef EMP_CONFIG_H
#define EMP_CONFIG_H


#include <map>
#include <ostream>
#include <fstream>
#include <functional>
#include <string>
#include <sstream>
#include <unordered_set>

#include "../tools/errors.h"
#include "../tools/functions.h"
#include "../tools/string_utils.h"
#include "../tools/vector.h"
#include "ConfigManager.h"

using namespace std::placeholders;

namespace emp {

  class ConfigEntry {
  protected:
    std::string name;
    std::string type;
    std::string default_val;
    std::string desc;

    std::unordered_set<std::string> alias_set;
  public:
    ConfigEntry(const std::string _name, const std::string _type,
                 const std::string _d_val, const std::string _desc)
      : name(_name), type(_type), default_val(_d_val), desc(_desc)
    { ; }
    virtual ~ConfigEntry() { ; }

    const std::string & GetName() const { return name; }
    const std::string & GetType() const { return type; }
    const std::string & GetDefault() const { return default_val; }
    const std::string & GetDescription() const { return desc; }

    ConfigEntry & SetName(const std::string & _in) { name = _in; return *this; }
    ConfigEntry & SetType(const std::string & _in) { type = _in; return *this; }
    ConfigEntry & SetDefault(const std::string & _in) { default_val = _in; return *this; }
    ConfigEntry & SetDescription(const std::string & _in) { desc = _in; return *this; }

    ConfigEntry & AddAlias(const std::string & _in) { alias_set.insert(_in); return *this; }
    bool HasAlias(const std::string & _in) { return alias_set.find(_in) != alias_set.end(); }
    bool IsMatch(const std::string & _in) { return name == _in || HasAlias(_in); }
    const std::unordered_set<std::string> & GetAliases() { return alias_set; }

    virtual std::string GetValue() const = 0;
    virtual std::string GetLiteralValue() const = 0;
    virtual ConfigEntry & SetValue(const std::string & in_val, std::stringstream & warnings) = 0;
    virtual bool IsConst() const = 0;
  };


  // Master configuration class.
  class Config {
  protected:
    // We need type-specific versions on this class to manage variables
    template <class VAR_TYPE> class tConfigEntry : public ConfigEntry {
    protected:
      VAR_TYPE & entry_ref;
    public:
      tConfigEntry(const std::string _name, const std::string _type,
                   const std::string _d_val, const std::string _desc,
                   VAR_TYPE & _ref)
        : ConfigEntry(_name, _type, _d_val, _desc), entry_ref(_ref) { ; }
      ~tConfigEntry() { ; }

      std::string GetValue() const { std::stringstream ss; ss << entry_ref; return ss.str(); }
      std::string GetLiteralValue() const { return to_literal(entry_ref); }
      ConfigEntry & SetValue(const std::string & in_val, std::stringstream & warnings) {
        (void) warnings;
        std::stringstream ss; ss << in_val; ss >> entry_ref; return *this;
      }
      bool IsConst() const { return false; }
    };

    // We need a special entry type to represent constant values.
    template <class VAR_TYPE> class tConfigConstEntry : public ConfigEntry {
    protected:
      const VAR_TYPE literal_val;
    public:
      tConfigConstEntry(const std::string _name, const std::string _type,
                        const std::string _d_val, const std::string _desc,
                        const VAR_TYPE & _literal_val)
        : ConfigEntry(_name, _type, _d_val, _desc), literal_val(_literal_val) { ; }
      ~tConfigConstEntry() { ; }

      std::string GetValue() const { return default_val; }
      std::string GetLiteralValue() const { return to_literal(literal_val); }
      ConfigEntry & SetValue(const std::string & in_val, std::stringstream & warnings) {
        // This is a constant setting.  If we are actually trying to change it, give a warning.
        if (in_val != GetValue()) {
          warnings << "Trying to adjust locked setting '"
                   << name << "' from '" << GetValue()
                   << "' to '" << in_val << "'. Ignoring." << std::endl;
        }
        return *this;
      }
      bool IsConst() const { return true; }
    };

    // A special entry for settings created during the run (only accissibly dynamically)
    class ConfigLiveEntry : public ConfigEntry {
    public:
      ConfigLiveEntry(const std::string _name, const std::string _type,
                       const std::string _d_val, const std::string _desc)
        : ConfigEntry(_name, _type, _d_val, _desc) { ; }
      ~ConfigLiveEntry() { ; }

      std::string GetValue() const { return default_val; }
      std::string GetLiteralValue() const { return to_literal(default_val); }
      ConfigEntry & SetValue(const std::string & in_val, std::stringstream & warnings) {
        (void) warnings;
        default_val = in_val;
        return *this;
      }
      bool IsConst() const { return false; }
    };

    // Entrys should be divided into groups
    class ConfigGroup {
    protected:
      std::string name;
      std::string desc;
      emp::vector<ConfigEntry *> entry_set;
    public:
      ConfigGroup(const std::string & _name, const std::string & _desc)
        : name(_name), desc(_desc)
      { ; }
      ~ConfigGroup() { ; }

      int GetSize() const { return (int) entry_set.size(); }
      ConfigEntry * GetEntry(int id) { return entry_set[id]; }
      ConfigEntry * GetLastEntry() { emp_assert(GetSize() > 0); return entry_set.back(); }

      void Add(ConfigEntry * new_entry) { entry_set.push_back(new_entry); }

      void Write(std::ostream & out) {
        // Print header information with the group name.
        out << "### " << name << " ###" << std::endl;
        // Print group description.
        emp::vector<std::string> desc_lines;
        slice_string(desc, desc_lines);
        for (int comment_line = 0; comment_line < (int) desc_lines.size(); comment_line++) {
          out << "# " << desc_lines[comment_line] << std::endl;
        }
        out << std::endl;

        const int entry_count = entry_set.size();
        emp::vector<std::string> setting_info(entry_count);
        int max_length = 0;

        // Loop through once to figure out non-comment output
        for (int i = 0; i < entry_count; i++) {
          setting_info[i] = "set ";
          setting_info[i] += entry_set[i]->GetName();
          setting_info[i] += " ";
          setting_info[i] += entry_set[i]->GetValue();
          if (max_length < (int) setting_info[i].size()) max_length = (int) setting_info[i].size();
        }

        max_length += 2;
        for (int i = 0; i < entry_count; i++) {
          out << setting_info[i];

          // Break the description up over multiple lines.
          emp::vector<std::string> desc_lines;
          emp::slice_string(entry_set[i]->GetDescription(), desc_lines);

          int start_col = (int) setting_info[i].size();
          for (int comment_line = 0; comment_line < (int) desc_lines.size(); comment_line++) {
            for (int ws = start_col; ws < max_length; ws++) out << ' ';
            out << "# " << desc_lines[comment_line] << std::endl;
            start_col = 0;
          }
        }

        out << std::endl; // Skip a line after each group.
      }

      void WriteMacros(std::ostream & out, bool as_const) {
        // Print header information to register group.
        out << "  GROUP(" << name << ", \"" << desc << "\"),\n";

        // Loop through once to figure out non-comment output
        for (ConfigEntry * cur_entry : entry_set) {
          if (as_const || cur_entry->IsConst()) { out << "    CONST("; }
          else { out << "    VALUE("; }

          out << cur_entry->GetName() << ", "
              << cur_entry->GetType() << ", "
              << cur_entry->GetLiteralValue() << ", "
              << to_literal( cur_entry->GetDescription() )
              << "),\n";

          // Output aliases.
          const std::unordered_set<std::string> & alias_set = cur_entry->GetAliases();
          for (const std::string & cur_alias : alias_set) {
            out << "      ALIAS(" << cur_alias << "),\n";
          }
        }

        out << std::endl; // Skip a line after each group.
      }
    };

    // === Helper Functions ===
    ConfigGroup * GetActiveGroup() {
      if (group_set.size() == 0) {
        group_set.push_back(new ConfigGroup("DEFAULT", "Default settings group"));
      }
      return group_set.back();
    }

    ConfigEntry * GetActiveEntry() {
      ConfigGroup * group = GetActiveGroup();
      emp_assert(group->GetSize() > 0);
      return group->GetLastEntry();
    }

    // Which characters can legally be part of a variable identifier?
    bool IsVarChar(const char c) {
      if (c >= 'a' && c <= 'z') return true;
      if (c >= 'A' && c <= 'Z') return true;
      if (c >= '0' && c <= '9') return true;
      if (c == '_') return true;
      return false;
    }

    // Process a line by:
    // * Remove excess whitespace
    // * Expand all variables beginning with a $ in config line.
    // * If wrap-around, move line to extras
    void ProcessLine(std::string & cur_line, std::string & extras) {
      int start_pos = (int) extras.size();       // If there were extras last time, skip them.
      if (extras.size()) cur_line.insert(0, extras);
      extras.resize(0);
      emp::left_justify(cur_line);               // Clear out leading whitespace.

      for (int pos = start_pos; pos < (int) cur_line.size(); pos++) {
        const char cur_char = cur_line[pos];
        // Check for escape characters and convert them appropriately.
        if (cur_char == '\\') {
          if (pos+1 == (int) cur_line.size()) {              // If backslash is at end of line...
            extras = cur_line.substr(0, cur_line.size()-1);  // ...move string to extras
            cur_line.resize(0);                              // ...don't process current line
            return;                                          // ...since this is the line end, stop
          }
          // If we make it this far, we have a regular character being escaped.  Make the swap!
          const char esc_char = cur_line[pos+1];
          switch (esc_char) {
            case '$': cur_line.replace(pos, 2, "$"); break;
            case '#': cur_line.replace(pos, 2, "#"); break;
            case '\\': cur_line.replace(pos, 2, "\\"); break;
            case 'n': cur_line.replace(pos, 2, "\n"); break;
            case 'r': cur_line.replace(pos, 2, "\r"); break;
            case 't': cur_line.replace(pos, 2, "\t"); break;
          }
        }
        // A '#' indicates that a comment is starting that the rest of the line should be removed.
        else if (cur_char == '#') {
          cur_line.resize(pos);
        }
        // A '$' indicates that we should expand a variable in place.
        else if (cur_char == '$' && expand_ok) {
          int end_pos = pos+1;
          while (end_pos < (int) cur_line.size() && IsVarChar(cur_line[end_pos])) end_pos++;
          const int var_size = end_pos - pos - 1;
          std::string var_name(cur_line, pos+1, var_size);

          if (ResolveAlias(var_name)) {
            std::string new_val = var_map[var_name]->GetValue();  // Lookup variable value.
            cur_line.replace(pos, var_size+1, new_val);           // Replace var name with value.
            pos += (int) new_val.size();                          // Skip new text.
          } else {
<<<<<<< HEAD
            // @CAO ERROR!
=======
            std::stringstream ss;
            ss << "Unable to process config setting '$" << var_name << "'. Ignoring." << std::endl;
            emp::NotifyError(ss.str());
>>>>>>> a6897a10
          }
          // @CAO CONTINUE
        }
      }

    }

    // === Protected member variables ===
    emp::vector<std::string> class_names;           // Names in class heiarchy.
    std::map<std::string, ConfigEntry *> var_map;   // All variables across groups.
    std::string version_id;                         // Unique version ID to ensure synced config.
    emp::vector<ConfigGroup *> group_set;           // All of the config groups.
    std::stringstream warnings;                     // Aggrigate warnings for combined display.
    int delay_warnings;                             // Count of delays to collect warnings for printing.
    std::map<std::string, std::string> alias_map;   // Map all aliases to original name.

    // Map new type names to the manager that handles them.
    std::map<std::string, ConfigManager_Base *> type_manager_map;

    // Build a map of extra input commands to the function that they should call if triggered.
    std::map<std::string, std::function<bool(std::string)> > command_map;
    std::map<std::string, std::function<bool(std::string)> > new_map;
    std::map<std::string, std::function<bool(std::string)> > use_map;

    // Instructions on how config should behave.
    bool expand_ok;          // Should we expand variables in the config file.

  public:
    Config(const std::string & in_version = "")
      : version_id(in_version)
      , delay_warnings(0)
      , expand_ok(true)
    {
      class_names.push_back("emp::Config");
    }

    ~Config() {
      // Delete all entries in the var_map
      for (auto it = var_map.begin(); it != var_map.end(); it++) {
        delete it->second;
      }
      for (auto it = type_manager_map.begin(); it != type_manager_map.end(); it++) {
        delete it->second;
      }
    }

    ConfigEntry * operator[](const std::string & name) { return var_map[name]; }
    auto begin() -> decltype(var_map.begin()) { return var_map.begin(); }
    auto end() -> decltype(var_map.end()) { return var_map.end(); }

    Config & SetExpandOK(bool ok=true) { expand_ok = ok; return *this; }

    bool Has(const std::string & setting_name) const {
      return (var_map.find(setting_name) != var_map.end()) ||
        (alias_map.find(setting_name) != alias_map.end());
    }

    bool ResolveAlias(std::string & setting_name) const {
      if (var_map.find(setting_name) != var_map.end()) return true;
      if (alias_map.find(setting_name) != alias_map.end()) {
        setting_name = alias_map.find(setting_name)->second;
        return true;
      }
      return false;
    }

    std::string Get(std::string setting_name) {
      if (!ResolveAlias(setting_name)) return "";  // @CAO Print warning?
      return var_map[setting_name]->GetValue();
    }

    Config & Set(std::string setting_name, const std::string & new_value,
                  const std::string & in_desc="") {
      if (!ResolveAlias(setting_name)) {
        // This setting is not currently in the map!  We should put it in, but let user know.
        warnings << "Unknown setting '" << setting_name << "'.  Creating." << std::endl;
        var_map[setting_name] = new ConfigLiveEntry(setting_name, "std::string", new_value, in_desc);
        GetActiveGroup()->Add(var_map[setting_name]);
      }
      var_map[setting_name]->SetValue(new_value, warnings);
      if (!delay_warnings && warnings.rdbuf()->in_avail()) {
        emp::NotifyWarning(warnings.str());
        warnings.str(std::string()); // Clear the warnings.
      }
      return *this;
    }

    std::string operator()(const std::string & setting_name) { return Get(setting_name); }

    Config & operator()(const std::string & setting_name, const std::string & new_value) {
      return Set(setting_name, new_value);
    }

    void AddAlias(const std::string & base_name, const std::string & alias_name) {
      emp_assert( var_map.find(base_name) != var_map.end() );  // Make sure base exists.
      emp_assert( !Has(alias_name) ); // Make sure alias does not!
      alias_map[alias_name] = base_name;
      var_map[base_name]->AddAlias(alias_name);
    }

    // Generate a text representation (typically a file) for the state of Config
    void Write(std::ostream & out) {
      // @CAO Start by printing some file header information?

      // Next print each group and it's information.
      for (auto it = group_set.begin(); it != group_set.end(); it++) {
        (*it)->Write(out);
      }
    }

    // If a string is passed into Write, treat it as a filename.
    void Write(std::string filename) {
      std::ofstream out(filename);
      Write(out);
      out.close();
    }

    // Generate a text representation (typically a file) for the state of Config
    void WriteMacros(std::ostream & out, bool as_const=false) {
      out << "/////////////////////////////////////////////////////////////////////////////////\n"
          << "//  This is an auto-generated file that defines a set of configuration options.\n"
          << "//\n"
          << "//  To create a new config from scratch, the format is:\n"
          << "//    EMP_BUILD_CONFIG( CLASS_NAME, OPTIONS... )\n"
          << "//\n"
          << "//  To extend an existing config, simply use:\n"
          << "//    EMP_EXTEND_CONFIG( NEW_NAME, BASE_CLASS, OPTIONS... )\n"
          << "//\n"
          << "//  The available OPTIONS are:\n"
          << "//\n"
          << "//  GROUP(group name, group description string)\n"
          << "//   Start a new group of configuration options.  Group structure is preserved\n"
          << "//   when user-accessible configuration options are generated.\n"
          << "//\n"
          << "//  VALUE(variable name, type, default value, description string)\n"
          << "//   Create a new setting in the emp::Config object that can be easily accessed.\n"
          << "//\n"
          << "//  CONST(variable name, type, fixed value, description string)\n"
          << "//   Create a new configuration constant that cannot be changed.  In practice,\n"
          << "//   allows broader optimizations in the code.\n"
          << "//\n"
          << "//  ALIAS(alias name)\n"
          << "//   Include an alias for the previous setting.  This command is useful to\n"
          << "//   maintain backward compatibility if names change in newer software versions.\n"
          << "\n"
          << "EMP_BUILD_CONFIG(" << class_names.back() << ","
          << std::endl;

      // Next print each group and it's information.
      for (auto it = group_set.begin(); it != group_set.end(); it++) {
        (*it)->WriteMacros(out, as_const);
      }

      out << ")" << std::endl;
    }

    // If a string is passed into Write, treat it as a filename.
    void WriteMacros(std::string filename, bool as_const=false) {
      std::ofstream out(filename);
      WriteMacros(out, as_const);
      out.close();
    }


    // Read in from a text representation (typically a file) to set the state of Config.
    // Return success state.
    bool Read(std::istream & input) {
      // Load in the file one line at a time and process each line.
      std::string cur_line, extras;
      delay_warnings++;

      // Loop through the file until eof is hit (does this work for other streams?)
      while (!input.eof()) {
        std::getline(input, cur_line);         // Get the current input line.
        ProcessLine(cur_line, extras);         // Clean up line; act on aliases.

        if (cur_line == "") continue;          // Skip empty lines.

        std::string command = emp::string_pop_word(cur_line);
        emp::right_justify(cur_line);

        if (command == "include") {
          // Recursively include another configuration file.
          std::string filename = emp::string_pop_word(cur_line);
          Read(filename);
        }
        else if (command == "new") {
          std::string type_name = emp::string_pop_word(cur_line);
          // @CAO Make sure type exists!
          new_map[type_name](cur_line);
        }
        else if (command == "set") {
          // Set a specific value.
          std::string setting_name = emp::string_pop_word(cur_line);
          Set(setting_name, cur_line);
        }
        else if (command == "use") {
          std::string type_name = emp::string_pop_word(cur_line);
          // @CAO Make sure type exists!
          use_map[type_name](cur_line);
        }
        else if (command_map.find(command) != command_map.end()) {
          // Run this custom command.
          command_map[command](cur_line);
        }
        else {
          // We don't know this command... give an error and move on.
          std::stringstream ss;
          ss << "Unknown configuration command '" << command << "'. Ignoring." << std::endl;
          emp::NotifyError(ss.str());
        }
      }

      // Print out all accumulated warnings (if any).
      if (warnings.rdbuf()->in_avail()) {
        emp::NotifyWarning(warnings.str());
        warnings.str(std::string()); // Clear the warnings.
      }
      delay_warnings--;

      return true;
    }

    bool Read(std::string filename) {
      std::ifstream in_file(filename);
      if (in_file.fail()) {
        std::stringstream ss;
        ss << "Unable to open config file '" << filename << "'. Ignoring." << std::endl;
        emp::NotifyError(ss.str());
        return false;
      }
      bool success = Read(in_file);
      in_file.close();
      return success;
    }


    void AddCommand(const std::string & command_name, std::function<bool(std::string)> command_fun) {
      // Give a warning if we are re-defining an existing command.
      if (command_map.find(command_name) != command_map.end()) {
        warnings << "Re-defining command '" << command_name << "'. Allowing." << std::endl;
        if (!delay_warnings) {
          emp::NotifyWarning(warnings.str());
          warnings.str(std::string()); // Clear the warnings.
        }
      }
      command_map[command_name] = command_fun;
    }

    void AddNewCallback(const std::string & type_name, std::function<bool(std::string)> new_fun) {
      // Give a warning if we are re-defining an existing command.
      if (new_map.find(type_name) != new_map.end()) {
        warnings << "Re-defining config type '" << type_name << "'. Allowing." << std::endl;
        if (!delay_warnings) {
          emp::NotifyWarning(warnings.str());
          warnings.str(std::string()); // Clear the warnings.
        }
      }
      new_map[type_name] = new_fun;
    }

    void AddUseCallback(const std::string & type_name, std::function<bool(std::string)> use_fun) {
      // Give a warning if we are re-defining an existing command.
      if (use_map.find(type_name) != use_map.end()) {
        warnings << "Re-defining config type '" << type_name << "'. Allowing." << std::endl;
        if (!delay_warnings) {
          emp::NotifyWarning(warnings.str());
          warnings.str(std::string()); // Clear the warnings.
        }
      }
      use_map[type_name] = use_fun;
    }


    template <class MANAGED_TYPE>
    void AddManagedType(const std::string & type_keyword, const std::string & command_keyword,
                        std::function<bool(MANAGED_TYPE &, std::string)> fun_callback)
    {
      ConfigManager<MANAGED_TYPE> * new_manager = new ConfigManager<MANAGED_TYPE>(type_keyword, command_keyword, fun_callback);
      type_manager_map[type_keyword] = new_manager;

      AddCommand(command_keyword,
                 std::bind(&ConfigManager<MANAGED_TYPE>::CommandCallback, new_manager, _1) );
      AddNewCallback(type_keyword,
                     std::bind(&ConfigManager<MANAGED_TYPE>::NewObject, new_manager, _1) );
      AddUseCallback(type_keyword,
                     std::bind(&ConfigManager<MANAGED_TYPE>::UseObject, new_manager, _1) );
    }

  };

}

// Below are macros that help build the config classes.

// Check that all of the commands are legal so that sensible errors can be produced.
// (legal commands convert to two arguments; illeagal ones stay as one, so second arg is error!)
#define EMP_CONFIG__ERROR_CHECK(CMD) EMP_GET_ARG(2, EMP_CONFIG__ARG_OKAY_ ## CMD, \
                                     static_assert(false, "Unknown Config option: " #CMD), ~);
#define EMP_CONFIG__ARG_OKAY_VALUE(...) ~,
#define EMP_CONFIG__ARG_OKAY_CONST(...) ~,
#define EMP_CONFIG__ARG_OKAY_GROUP(...) ~,
#define EMP_CONFIG__ARG_OKAY_ALIAS(...) ~,
#define EMP_CONFIG__ARG_OKAY_ ~,


// Macros to handle declaration of protected member variables.
// Note, unneeded macros defined to nothing, as is extra ending in '_' to allow trailing comma.
#define EMP_CONFIG__DECLARE(CMD) EMP_CONFIG__DECLARE_ ## CMD
#define EMP_CONFIG__DECLARE_VALUE(NAME, TYPE, DEFAULT, DESC) TYPE m_ ## NAME;
#define EMP_CONFIG__DECLARE_CONST(NAME, TYPE, DEFAULT, DESC)
#define EMP_CONFIG__DECLARE_GROUP(NAME, DESC)
#define EMP_CONFIG__DECLARE_ALIAS(NAME)
#define EMP_CONFIG__DECLARE_

// Macros to handle construction of vars.
#define EMP_CONFIG__CONSTRUCT(CMD) EMP_CONFIG__CONSTRUCT_ ## CMD
#define EMP_CONFIG__CONSTRUCT_VALUE(NAME, TYPE, DEFAULT, DESC) , m_ ## NAME(DEFAULT)
#define EMP_CONFIG__CONSTRUCT_CONST(NAME, TYPE, DEFAULT, DESC)
#define EMP_CONFIG__CONSTRUCT_GROUP(NAME, DESC)
#define EMP_CONFIG__CONSTRUCT_ALIAS(NAME)
#define EMP_CONFIG__CONSTRUCT_

// Macros to initialize internal representation of variables.
#define EMP_CONFIG__INIT(CMD) EMP_CONFIG__INIT_ ## CMD
#define EMP_CONFIG__INIT_VALUE(NAME, TYPE, DEFAULT, DESC)                               \
  var_map[#NAME] = new tConfigEntry<TYPE>(#NAME, #TYPE, #DEFAULT, DESC, m_ ## NAME);  \
  GetActiveGroup()->Add(var_map[#NAME]);
#define EMP_CONFIG__INIT_CONST(NAME, TYPE, VALUE, DESC)                                 \
  var_map[#NAME] = new tConfigConstEntry<TYPE>(#NAME, #TYPE, #VALUE, DESC, VALUE);    \
  GetActiveGroup()->Add(var_map[#NAME]);
#define EMP_CONFIG__INIT_GROUP(NAME, DESC)                                              \
  group_set.push_back(new ConfigGroup(#NAME, DESC));
#define EMP_CONFIG__INIT_ALIAS(NAME)                                                    \
  AddAlias(GetActiveEntry()->GetName(), #NAME);
#define EMP_CONFIG__INIT_

// Build Get and Set Accessors, as well as const check
#define EMP_CONFIG__ACCESS(CMD) EMP_CONFIG__ACCESS_ ## CMD
#define EMP_CONFIG__ACCESS_VALUE(NAME, TYPE, DEFAULT, DESC)                     \
  inline const TYPE & NAME() const { return m_ ## NAME; }                       \
  const TYPE & NAME(const TYPE & _in) { m_ ## NAME = _in; return m_ ## NAME; }  \
  bool NAME ## _is_const() const { return false; }
#define EMP_CONFIG__ACCESS_CONST(NAME, TYPE, VALUE, DESC)                       \
  constexpr static TYPE NAME() { return VALUE; }                                \
  TYPE NAME(const TYPE & _in) {                                                 \
    std::stringstream ss;                                                       \
    ss << "Trying to set const '" << #NAME << "'. Ignoring." << std::endl;      \
    emp::NotifyWarning(ss.str());                                               \
    return VALUE;                                                               \
  }                                                                             \
  bool NAME ## _is_const() const { return true; }
#define EMP_CONFIG__ACCESS_GROUP(NAME, DESC)
#define EMP_CONFIG__ACCESS_ALIAS(NAME)
#define EMP_CONFIG__ACCESS_

#define EMP_BUILD_CONFIG(CLASS_NAME, ...) EMP_EXTEND_CONFIG(CLASS_NAME, emp::Config, __VA_ARGS__)

#define EMP_EXTEND_CONFIG(CLASS_NAME, BASE_NAME, ...)            \
  EMP_WRAP_EACH(EMP_CONFIG__ERROR_CHECK, __VA_ARGS__)            \
  class CLASS_NAME : public BASE_NAME {                          \
  protected:                                                     \
    bool is_ ## CLASS_NAME;                                      \
    EMP_WRAP_EACH(EMP_CONFIG__DECLARE, __VA_ARGS__)              \
  public:                                                        \
    CLASS_NAME() : is_ ## CLASS_NAME(true)                       \
    EMP_WRAP_EACH(EMP_CONFIG__CONSTRUCT, __VA_ARGS__)            \
    {                                                            \
      class_names.push_back(#CLASS_NAME);                        \
      EMP_WRAP_EACH(EMP_CONFIG__INIT, __VA_ARGS__)               \
    }                                                            \
    EMP_WRAP_EACH(EMP_CONFIG__ACCESS, __VA_ARGS__)               \
  };

#endif<|MERGE_RESOLUTION|>--- conflicted
+++ resolved
@@ -311,13 +311,9 @@
             cur_line.replace(pos, var_size+1, new_val);           // Replace var name with value.
             pos += (int) new_val.size();                          // Skip new text.
           } else {
-<<<<<<< HEAD
-            // @CAO ERROR!
-=======
             std::stringstream ss;
             ss << "Unable to process config setting '$" << var_name << "'. Ignoring." << std::endl;
             emp::NotifyError(ss.str());
->>>>>>> a6897a10
           }
           // @CAO CONTINUE
         }
