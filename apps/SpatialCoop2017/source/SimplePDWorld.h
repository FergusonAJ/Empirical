--- conflicted
+++ resolved
@@ -170,13 +170,8 @@
     double choice = random.GetDouble(total_fitness);
     for (size_t n : org.neighbors) {
       if (choice < pop[n].fitness) {
-<<<<<<< HEAD
       	org.coop = pop[n].coop;   // Copy strategy of winner!
       	break;
-=======
-        org.coop = pop[n].coop;   // Copy strategy of winner!
-        break;
->>>>>>> 98fe889a
       }
       choice -= pop[n].fitness;
     }
