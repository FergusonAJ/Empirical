/**
 *  @note This file is part of Empirical, https://github.com/devosoft/Empirical
 *  @copyright Copyright (C) Michigan State University, MIT Software license; see doc/LICENSE.md
 *  @date 2016-2017
 *
 *  @file stats.h
 *  @brief Functions for calculating various statistics about an ensemble.
 *  @note Status: BETA
 */


#ifndef EMP_STATS_H
#define EMP_STATS_H

#include <type_traits>
#include <map>
#include <unordered_map>
#include <cmath>
#include <vector>
#include <set>
#include <unordered_set>
#include <functional>

#include "../base/vector.h"
#include "../meta/type_traits.h"

namespace emp {

  /// Calculate Shannon Entropy of the members of the container passed
  template <typename C>
  typename std::enable_if<!emp::is_ptr_type<typename C::value_type>::value, double>::type
  ShannonEntropy(C & elements) {

    // Count number of each value present
    std::map<typename C::value_type, int> counts;
    for (auto element : elements) {
      if (counts.find(element) != counts.end()) {
	       counts[element]++;
      } else {
	       counts[element] = 1;
      }
    }

    // Shannon entropy calculation
    double result = 0;
    for (auto element : counts) {
      double p = double(element.second)/elements.size();
      result +=  p * log2(p);
    }

    return -1 * result;
  }

  /// Calculate Shannon Entropy of the members of the container when those members are pointers
  template <typename C>
  typename std::enable_if<emp::is_ptr_type<typename C::value_type>::value, double>::type
  ShannonEntropy(C & elements) {
    //   std::cout<< "In se" << std::endl;
    using pointed_at = typename emp::remove_ptr_type<typename C::value_type>::type;
    // Count number of each value present
    std::map<pointed_at, int> counts;
    for (auto element : elements) {
      if (counts.find(*element) != counts.end()) {
        counts[*element]++;
      } else {
        counts[*element] = 1;
      }

    }
    // Shannon entropy calculation
    double result = 0;
    for (auto element : counts) {
      double p = double(element.second)/elements.GetSize();
      result +=  p * log2(p);
    }
    //   std::cout<< "leaving se" << std::endl;
    return -1 * result;
  }

  /// Count the number of unique elements in a container
  template <typename C>
  typename std::enable_if<!emp::is_ptr_type<typename C::value_type>::value, int>::type
  UniqueCount(C & elements) {
    // Converting to a set will remove duplicates leaving only unique values
    std::set<typename C::value_type> unique_elements(elements.begin(),
                           elements.end());
    return unique_elements.size();
  }

  /// Count the number of unique elements in the container of pointers. (compares objects pointed
  /// to; pointers do not have to be identical)
  template <typename C>
  typename std::enable_if<emp::is_ptr_type<typename C::value_type>::value, int>::type
  UniqueCount(C & elements) {
    // Converting to a set will remove duplicates leaving only unique values
    using pointed_at = typename emp::remove_ptr_type<typename C::value_type>::type;
    std::set<pointed_at> unique_elements;
    for (auto element : elements) {
        unique_elements.insert(*element);
    }

    return unique_elements.size();
  }

  /// Run the provided function on every member of a container and return the MAXIMUM result.
  template <typename C, typename RET_TYPE, typename ARG_TYPE>
  RET_TYPE MaxResult(std::function<RET_TYPE(ARG_TYPE)> & fun, C & elements){
    auto best = fun(elements.front());  // @CAO Technically, front is processed twice...
    for (auto element : elements){
      auto result = fun(element);
      if (result > best) best = result;
    }
    return best;
  }

  /// Run the provided function on every member of a container and return the MINIMUM result.
  template <typename C, typename RET_TYPE, typename ARG_TYPE>
  RET_TYPE MinResult(std::function<RET_TYPE(ARG_TYPE)> & fun, C & elements){
    auto best = fun(elements.front());  // @CAO Technically, front is processed twice...
    for (auto element : elements){
      auto result = fun(element);
      if (result < best) best = result;
    }
    return best;
  }

  /// Run the provided function on every member of a container and return the AVERAGE result.
  /// Function must return a double.
  template <typename C, typename ARG_TYPE>
  double MeanResult(std::function<double(ARG_TYPE)> & fun, C & elements){
    double cumulative_value = 0;
    double count = 0;
    for (auto element : elements){
        ++count;
        cumulative_value += fun(element);
    }
    return (cumulative_value / count);
  }

  /// Run the provided function on every member of a container and return a vector of ALL results.
  template <typename C, typename RET_TYPE, typename ARG_TYPE>
<<<<<<< HEAD
  emp::vector<RET_TYPE> RunFunctionOnContainer(std::function<RET_TYPE(ARG_TYPE)> fun, C & elements) {
=======
  emp::vector<RET_TYPE> ApplyFunction(std::function<RET_TYPE(ARG_TYPE)> & fun, C & elements) {
>>>>>>> 807d5832
      emp::vector<RET_TYPE> results;
      for (auto element : elements){
          results.push_back(fun(element));
      }
      return results;
  }

  // This variant is actually super confusing because the value_type of world
  // and population managers are pointers whereas the type that they're templated
  // on is not. Also because the insert method for emp::vectors doesn't take an
  // additional argument?

  /* template <template <typename> class C, typename RET_TYPE, typename T>
  C<RET_TYPE> RunFunctionOnContainer(std::function<RET_TYPE(T)> fun, C<T> & elements) {
      C<RET_TYPE> results;
      for (auto element : elements){
          results.insert(fun(element), results.back());
      }
      return results;
  } */

}

#endif

//Base class outputs most recent
//Write derived class<|MERGE_RESOLUTION|>--- conflicted
+++ resolved
@@ -139,11 +139,7 @@
 
   /// Run the provided function on every member of a container and return a vector of ALL results.
   template <typename C, typename RET_TYPE, typename ARG_TYPE>
-<<<<<<< HEAD
-  emp::vector<RET_TYPE> RunFunctionOnContainer(std::function<RET_TYPE(ARG_TYPE)> fun, C & elements) {
-=======
   emp::vector<RET_TYPE> ApplyFunction(std::function<RET_TYPE(ARG_TYPE)> & fun, C & elements) {
->>>>>>> 807d5832
       emp::vector<RET_TYPE> results;
       for (auto element : elements){
           results.push_back(fun(element));
