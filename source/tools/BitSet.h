/**
 *  @note This file is part of Empirical, https://github.com/devosoft/Empirical
 *  @copyright Copyright (C) Michigan State University, MIT Software license; see doc/LICENSE.md
 *  @date 2016-2018
 *
 *  @file  BitSet.h
 *  @brief A drop-in replacement for std::bitset, with additional bit magic features.
 *  @note Status: RELEASE
 *
 *  @note Like std::bitset, bit zero is on the right side.  Unlike std::bitset, emp::BitSet
 *       gives access to bit fields for easy access to different sized chucnk of bits and
 *       implementation new bit-magic tricks.
 */


#ifndef EMP_BIT_SET_H
#define EMP_BIT_SET_H

#include <iostream>

#include "../base/assert.h"
#include "../base/vector.h"
#include "../base/Ptr.h"

#include "bitset_utils.h"
#include "functions.h"
#include "math.h"
#include "Random.h"
#include "hash_utils.h"



namespace emp {

  /// SFINAE helper to determine field_t for BitSet
  template <size_t NUM_BITS> struct FieldHelper {
#ifdef EMSCRIPTEN
    ///< Field sizes are 32 bits in Emscripten (max directly handled)
    using field_t = uint32_t;
#else
    ///< Field sizes are 64 bits in native, unless NUM_BITS == 32
    using field_t = uint64_t;
#endif
  };

  template <> struct FieldHelper<32> {
    // if NUM_BITS == 32, use uint32_t
    using field_t = uint32_t;
  };

  ///  A fixed-sized (but arbitrarily large) array of bits, and optimizes operations on those bits
  ///  to be as fast as possible.
  template <size_t NUM_BITS> class BitSet {
  private:

    ///< field size is 64 for native (except NUM_BITS == 32), 32 for emscripten
    using field_t = typename FieldHelper<NUM_BITS>::field_t;

    static constexpr field_t FIELD_BITS = sizeof(field_t)*8; ///< How many bits are in a field?

    static constexpr field_t FIELD_LOG2 = emp::Log2(FIELD_BITS);

    /// Fields hold bits in groups of 32 or 64 (as uint32_t or uint64_t);
    /// how many fields do we need?
    static constexpr field_t NUM_FIELDS = (1 + ((NUM_BITS - 1) / FIELD_BITS));

    /// End position of the stored bits in the last field; 0 if perfect fit.
    static constexpr field_t LAST_BIT = NUM_BITS & (FIELD_BITS - 1);

    /// How many total bytes are needed to represent these bits? (rounded up to full bytes)
    static const field_t NUM_BYTES = 1 + ((NUM_BITS - 1) >> 3);

    field_t bit_set[NUM_FIELDS];  ///< Fields to hold the actual bits for this BitSet.

    /// BitProxy lets us use operator[] on with BitSet as an lvalue.
    class BitProxy {
    private:
      BitSet<NUM_BITS> & bit_set;  ///< BitSet object that this proxy refers to.
      size_t index;                ///< Position in BitSet the this proxy refers to.
    public:
      BitProxy(BitSet<NUM_BITS> & _set, size_t _idx) : bit_set(_set), index(_idx) {
        emp_assert(_idx < bit_set.size());
      }

      /// Set the bit value that this proxy refers to.
      BitProxy & operator=(bool b) {    // lvalue handling...
        bit_set.Set(index, b);
        return *this;
      }

      /// Convert BitProxy to a regular boolean value.
      operator bool() const {            // rvalue handling...
        return bit_set.Get(index);
      }

      /// Flip this bit.
      BitProxy & Toggle() { bit_set.Toggle(index); return *this; }
    };
    friend class BitProxy;

    inline static size_t FieldID(const size_t index) {
      emp_assert((index >> FIELD_LOG2) < NUM_FIELDS);
      return index >> FIELD_LOG2;
    }
    inline static size_t FieldPos(const size_t index) { return index & (FIELD_BITS - 1); }

    inline static size_t Byte2Field(const size_t index) { return index/4; }
    inline static size_t Byte2FieldPos(const size_t index) { return (index & 3) << 3; }

    inline void Copy(const field_t in_set[NUM_FIELDS]) {
      for (size_t i = 0; i < NUM_FIELDS; i++) bit_set[i] = in_set[i];
    }

    /// Helper: call SHIFT with positive number instead
    void ShiftLeft(const size_t shift_size) {
      if (shift_size > NUM_BITS) {
        Clear();
        return;
      }
      const int field_shift = shift_size / FIELD_BITS;
      const int bit_shift = shift_size % FIELD_BITS;
      const int bit_overflow = FIELD_BITS - bit_shift;

      // Loop through each field, from L to R, and update it.
      if (field_shift) {
        for (int i = NUM_FIELDS - 1; i >= field_shift; --i) {
          bit_set[i] = bit_set[i - field_shift];
        }
        for (int i = field_shift - 1; i >= 0; i--) bit_set[i] = 0;
      }

      // account for bit_shift
      if (bit_shift) {
        for (int i = NUM_FIELDS - 1; i > field_shift; --i) {
          bit_set[i] <<= bit_shift;
          bit_set[i] |= (bit_set[i-1] >> bit_overflow);
        }
        // Handle final field (field_shift position)
        bit_set[field_shift] <<= bit_shift;
      }

      // Mask out any bits that have left-shifted away
      if (LAST_BIT) { bit_set[NUM_FIELDS - 1] &= MaskLow<field_t>(LAST_BIT); }
    }


    /// Helper for calling SHIFT with negative number
    void ShiftRight(const size_t shift_size) {
      if (!shift_size) return;
      if (shift_size > NUM_BITS) {
        Clear();
        return;
      }
      const field_t field_shift = shift_size / FIELD_BITS;
      const field_t bit_shift = shift_size % FIELD_BITS;
      const field_t bit_overflow = FIELD_BITS - bit_shift;

      // account for field_shift
      if (field_shift) {
        for (size_t i = 0; i < (NUM_FIELDS - field_shift); ++i) {
          bit_set[i] = bit_set[i + field_shift];
        }
        for (size_t i = NUM_FIELDS - field_shift; i < NUM_FIELDS; i++) bit_set[i] = 0;
      }

      // account for bit_shift
      if (bit_shift) {
        for (size_t i = 0; i < (NUM_FIELDS - 1 - field_shift); ++i) {
          bit_set[i] >>= bit_shift;
          bit_set[i] |= (bit_set[i+1] << bit_overflow);
        }
        bit_set[NUM_FIELDS - 1 - field_shift] >>= bit_shift;
      }
    }

    /// Helper: call ROTATE with negative number instead
    void RotateLeft(const size_t shift_size_raw) {
      const field_t shift_size = shift_size_raw % NUM_BITS;

      // use different approaches based on BitSet size
      if constexpr (NUM_FIELDS == 1) {
        // special case: for exactly one field_T, try to go low level
        // adapted from https://stackoverflow.com/questions/776508/best-practices-for-circular-shift-rotate-operations-in-c
        field_t & n = bit_set[0];
        field_t c = shift_size;

        // mask necessary to suprress shift count overflow warnings
        constexpr field_t mask = MaskLow<field_t>(FIELD_LOG2);

        c &= mask;
        n = (n<<c) | (n>>( (-(c+FIELD_BITS-NUM_BITS))&mask ));

      } else if (NUM_FIELDS < 32) {
        // for small BitSets, shifting L/R and ORing is faster
        emp::BitSet<NUM_BITS> dup(*this);
        dup.ShiftLeft(shift_size);
        ShiftRight(NUM_BITS - shift_size);
        OR_SELF(dup);
      } else {
        // for big BitSets, manual rotating is fater

        // note that we already modded shift_size by NUM_BITS
        // so there's no need to mod by FIELD_SIZE here
        const int field_shift = LAST_BIT ? (
          (shift_size + FIELD_BITS - LAST_BIT) / FIELD_BITS
        ) : (
          shift_size / FIELD_BITS
        );
        // if we field shift, we need to shift bits by (FIELD_BITS - LAST_BIT)
        // more to account for the filler that gets pulled out of the middle
        const int bit_shift = LAST_BIT && field_shift ? (
          (shift_size + FIELD_BITS - LAST_BIT) % FIELD_BITS
        ) : (
          shift_size % FIELD_BITS
        );
        const int bit_overflow = FIELD_BITS - bit_shift;

        // if rotating more than field capacity, we need to rotate fields
        std::rotate(
          std::rbegin(bit_set),
          std::rbegin(bit_set)+field_shift,
          std::rend(bit_set)
        );

        // if necessary, shift filler bits out of the middle
        if constexpr ((bool)LAST_BIT) {
          const int filler_idx = (NUM_FIELDS - 1 + field_shift) % NUM_FIELDS;
          for (int i = filler_idx + 1; i < (int)NUM_FIELDS; ++i) {
            bit_set[i-1] |= bit_set[i] << LAST_BIT;
            bit_set[i] >>= (FIELD_BITS - LAST_BIT);
          }
        }

        // account for bit_shift
        if (bit_shift) {

          const field_t keystone = LAST_BIT ? (
            (bit_set[NUM_FIELDS - 1] << (FIELD_BITS - LAST_BIT))
            | (bit_set[NUM_FIELDS - 2] >> LAST_BIT)
          ) : (
            bit_set[NUM_FIELDS - 1]
          );

          for (int i = NUM_FIELDS - 1; i > 0; --i) {
            bit_set[i] <<= bit_shift;
            bit_set[i] |= (bit_set[i-1] >> bit_overflow);
          }
          // Handle final field
          bit_set[0] <<= bit_shift;
          bit_set[0] |= keystone >> bit_overflow;

        }

      }

      // Mask out filler bits
      if constexpr ((bool)LAST_BIT) {
        bit_set[NUM_FIELDS - 1] &= MaskLow<field_t>(LAST_BIT);
      }

    }


    /// Helper for calling ROTATE with positive number
    void RotateRight(const size_t shift_size_raw) {

      const field_t shift_size = shift_size_raw % NUM_BITS;

      // use different approaches based on BitSet size
      if constexpr (NUM_FIELDS == 1) {
        // special case: for exactly one field_t, try to go low level
        // adapted from https://stackoverflow.com/questions/776508/best-practices-for-circular-shift-rotate-operations-in-c

        field_t & n = bit_set[0];
        field_t c = shift_size;

        // mask necessary to suprress shift count overflow warnings
        constexpr field_t mask = MaskLow<field_t>(FIELD_LOG2);

        c &= mask;
        n = (n>>c) | (n<<( (NUM_BITS-c)&mask ));

      } else if (NUM_FIELDS < 32) {
        // for small BitSets, shifting L/R and ORing is faster
        emp::BitSet<NUM_BITS> dup(*this);
        dup.ShiftRight(shift_size);
        ShiftLeft(NUM_BITS - shift_size);
        OR_SELF(dup);
      } else {
        // for big BitSets, manual rotating is fater

        const field_t field_shift = (shift_size / FIELD_BITS) % NUM_FIELDS;
        const int bit_shift = shift_size % FIELD_BITS;
        const field_t bit_overflow = FIELD_BITS - bit_shift;

        // if rotating more than field capacity, we need to rotate fields
        std::rotate(
          std::begin(bit_set),
          std::begin(bit_set)+field_shift,
          std::end(bit_set)
        );

        // if necessary, shift filler bits out of the middle
        if constexpr ((bool)LAST_BIT) {
          const int filler_idx = NUM_FIELDS - 1 - field_shift;
          for (int i = filler_idx + 1; i < (int)NUM_FIELDS; ++i) {
            bit_set[i-1] |= bit_set[i] << LAST_BIT;
            bit_set[i] >>= (FIELD_BITS - LAST_BIT);
          }
        }

        // account for bit_shift
        if (bit_shift) {

          const field_t keystone = LAST_BIT ? (
            bit_set[0] >> (FIELD_BITS - LAST_BIT)
          ) : (
            bit_set[0]
          );

          if constexpr ((bool)LAST_BIT) {
            bit_set[NUM_FIELDS-1] |= bit_set[0] << LAST_BIT;
          }

          for (size_t i = 0; i < NUM_FIELDS - 1; ++i) {
            bit_set[i] >>= bit_shift;
            bit_set[i] |= (bit_set[i+1] << bit_overflow);
          }
          bit_set[NUM_FIELDS - 1] >>= bit_shift;
          bit_set[NUM_FIELDS - 1] |= keystone << bit_overflow;
        }
      }

      // Mask out filler bits
      if constexpr ((bool)LAST_BIT) {
        bit_set[NUM_FIELDS - 1] &= MaskLow<field_t>(LAST_BIT);
      }

    }

  public:
    /// Constructor: Assume all zeroes in set
    BitSet() { Clear(); }

    /// Copy constructor from another BitSet
    BitSet(const BitSet & in_set) { Copy(in_set.bit_set); }

    /// Constructor to generate a random BitSet (with equal prob of 0 or 1).
    BitSet(Random & random) { Randomize(random); }

    /// Constructor to generate a random BitSet with provided prob of 1's.
    BitSet(Random & random, const double p1) { Clear(); Randomize(random, p1); }

    /// Destructor.
    ~BitSet() = default;

    /// Assignment operator.
    BitSet & operator=(const BitSet<NUM_BITS> & in_set) {
      Copy(in_set.bit_set);
      return *this;
    }

    /// Set all bits randomly, with a 50% probability of being a 0 or 1.
    void Randomize(Random & random) {
      // Randomize all fields, then mask off bits in the last field if not complete.
      if constexpr (FIELD_BITS == 64) {
        for (size_t i = 0; i < NUM_FIELDS; i++) bit_set[i] = random.GetUInt64();
      } else if (FIELD_BITS == 32) {
        for (size_t i = 0; i < NUM_FIELDS; i++) bit_set[i] = random.GetUInt();
      } else {
        emp_assert(false, "FIELD_BITS should be 32 or 64");
      }
      if (LAST_BIT > 0) bit_set[NUM_FIELDS - 1] &= MaskLow<field_t>(LAST_BIT);
    }

    /// Set all bits randomly, with a given probability of being a 1.
    void Randomize(Random & random, const double p1) {
      if (p1 == 0.5) return Randomize(random); // If 0.5 probability, generate by field!
      for (size_t i = 0; i < NUM_BITS; i++) Set(i, random.P(p1));
    }

    /// Assign from a BitSet of a different size.
    template <size_t NUM_BITS2>
    BitSet & Import(const BitSet<NUM_BITS2> & in_set) {
      static const size_t NUM_FIELDS2 = 1 + ((NUM_BITS2 - 1) >> FIELD_LOG2);
      static const size_t MIN_FIELDS = (NUM_FIELDS < NUM_FIELDS2) ? NUM_FIELDS : NUM_FIELDS2;
      for (size_t i = 0; i < MIN_FIELDS; i++) bit_set[i] = in_set.GetUInt(i);  // Copy avail fields
      for (size_t i = MIN_FIELDS; i < NUM_FIELDS; i++) bit_set[i] = 0;         // Zero extra fields
      return *this;
    }

    /// Convert to a Bitset of a different size.
    template <size_t NUM_BITS2>
    BitSet<NUM_BITS2> Export() const {
      static const size_t NUM_FIELDS2 = 1 + ((NUM_BITS2 - 1) >> FIELD_LOG2);
      static const size_t MIN_FIELDS = (NUM_FIELDS < NUM_FIELDS2) ? NUM_FIELDS : NUM_FIELDS2;
      BitSet<NUM_BITS2> out_bits;
      for (size_t i = 0; i < MIN_FIELDS; i++) out_bits.SetUInt(i, bit_set[i]);  // Copy avail fields
      for (size_t i = MIN_FIELDS; i < NUM_FIELDS; i++) out_bits.SetUInt(i, 0);  // Zero extra fields
      return out_bits;
    }

    /// Test if two BitSet objects are identical.
    bool operator==(const BitSet & in_set) const {
      for (size_t i = 0; i < NUM_FIELDS; ++i) {
        if (bit_set[i] != in_set.bit_set[i]) return false;
      }
      return true;
    }

    /// Compare two BitSet objects, based on the associated binary value.
    bool operator<(const BitSet & in_set) const {
      for (int i = NUM_FIELDS-1; i >= 0; --i) {         // Start loop at the largest field.
        if (bit_set[i] == in_set.bit_set[i]) continue;  // If same, keep looking!
        return (bit_set[i] < in_set.bit_set[i]);        // Otherwise, do comparison
      }
      return false;
    }

    /// Compare two BitSet objects, based on the associated binary value.
    bool operator<=(const BitSet & in_set) const {
      for (int i = NUM_FIELDS-1; i >= 0; --i) {         // Start loop at the largest field.
        if (bit_set[i] == in_set.bit_set[i]) continue;  // If same, keep looking!
        return (bit_set[i] < in_set.bit_set[i]);        // Otherwise, do comparison
      }
      return true;
    }

    /// Test if two BitSet objects are different.
    bool operator!=(const BitSet & in_set) const { return !operator==(in_set); }

    /// Compare two BitSet objects, based on the associated binary value.
    bool operator>(const BitSet & in_set) const { return !operator<=(in_set); }

    /// Compare two BitSet objects, based on the associated binary value.
    bool operator>=(const BitSet & in_set) const { return !operator<(in_set); }

    /// How many bits are in this BitSet?
    constexpr static size_t GetSize() { return NUM_BITS; }

    /// Retrieve the bit as a specified index.
    bool Get(size_t index) const {
      emp_assert(index >= 0 && index < NUM_BITS);
      const size_t field_id = FieldID(index);
      const size_t pos_id = FieldPos(index);
      return (bit_set[field_id] & (((field_t)1U) << pos_id)) != 0;
    }

    /// Set the bit at a specified index.
    void Set(size_t index, bool value=true) {
      emp_assert(index < NUM_BITS);
      const size_t field_id = FieldID(index);
      const size_t pos_id = FieldPos(index);
      const field_t pos_mask = ((field_t)1U) << pos_id;

      if (value) bit_set[field_id] |= pos_mask;
      else       bit_set[field_id] &= ~pos_mask;
    }

    /// Flip all bits in this BitSet
    BitSet & Toggle() { return NOT_SELF(); }

    /// Flip a single bit
    BitSet & Toggle(size_t index) {
      emp_assert(index >= 0 && index < NUM_BITS);
      const size_t field_id = FieldID(index);
      const size_t pos_id = FieldPos(index);
      (bit_set[field_id] ^= (((field_t)1U) << pos_id));
      return *this;
    }

    /// Flips all the bits in a range [start, end)
    BitSet & Toggle(size_t start, size_t end) {
      emp_assert(start <= end && end <= NUM_BITS);
      for(size_t index = start; index < end; index++) {
        Toggle(index);
      }
      return *this;
    }

    /// Get the full byte starting from the bit at a specified index.
    uint8_t GetByte(size_t index) const {
      emp_assert(index < NUM_BYTES);
      const size_t field_id = Byte2Field(index);
      const size_t pos_id = Byte2FieldPos(index);
      return (bit_set[field_id] >> pos_id) & 255;
    }

    /// Set the full byte starting at the bit at the specified index.
    void SetByte(size_t index, uint8_t value) {
      emp_assert(index < NUM_BYTES);
      const size_t field_id = Byte2Field(index);
      const size_t pos_id = Byte2FieldPos(index);
      const field_t val_uint = value;
      bit_set[field_id] = (bit_set[field_id] & ~(((field_t)255U) << pos_id)) | (val_uint << pos_id);
    }

    /// Get the field_t unsigned int; index in in 32-bit jumps
    /// (i.e., this is a field ID not bit id)
    uint32_t GetUInt(size_t index) const { return GetUInt32(index); }

    /// Set the field_t unsigned int; index in in 32-bit jumps
    /// (i.e., this is a field ID not bit id)
    void SetUInt(size_t index, uint32_t value) { SetUInt32(index, value); }

    /// Get the field_t unsigned int; index in in field_t-bit jumps
    /// (i.e., this is a field ID not bit id)
    uint32_t GetUInt32(size_t index) const {
      emp_assert(index * 32 < NUM_FIELDS * FIELD_BITS);
      return ((uint32_t*) bit_set)[index];
    }

    /// Set the field_t unsigned int; index in in 32-bit jumps
    /// (i.e., this is a field ID not bit id)
    void SetUInt32(size_t index, uint32_t value) {
      emp_assert(index * 32 < NUM_FIELDS * FIELD_BITS);
      ((uint32_t*) bit_set)[index] = value;

      // Mask out filler bits if necessary
      if constexpr ((bool)LAST_BIT) {
        // we only need to do this
        // if (index * 64 == (NUM_FIELDS - 1) * FIELD_BITS)
        // but just doing it always is probably faster
        bit_set[NUM_FIELDS - 1] &= MaskLow<field_t>(LAST_BIT);
      }

    }

    /// Get the field_t unsigned int; index in in 64-bit jumps
    /// (i.e., this is a field ID not bit id)
    uint64_t GetUInt64(size_t index) const {
      emp_assert(index * 64 < NUM_FIELDS * FIELD_BITS);

      if constexpr (FIELD_BITS == 32 && NUM_FIELDS % 2) {
        if (index * 2 == NUM_FIELDS - 1 ) return bit_set[NUM_FIELDS - 1];
      }

      return ((uint64_t*) bit_set)[index];
    }

    /// Set the field_t unsigned int; index in in 64-bit jumps
    /// (i.e., this is a field ID not bit id)
    void SetUInt64(size_t index, uint64_t value) {
      emp_assert(index * 64 < NUM_FIELDS * FIELD_BITS);

      if constexpr (FIELD_BITS == 32 && NUM_FIELDS % 2) {
        if (index * 2 == NUM_FIELDS - 1 ) {
          bit_set[NUM_FIELDS - 1] = (uint32_t) value;
        }
      }

      // Mask out filler bits if necessary
      if constexpr ((bool)LAST_BIT) {
        // we only need to do this
        // if (index * 64 == (NUM_FIELDS - 1) * FIELD_BITS)
        // but just doing it always is probably faster
        bit_set[NUM_FIELDS - 1] &= MaskLow<field_t>(LAST_BIT);
      }

      ((uint64_t*) bit_set)[index] = value;
    }

    /// Get the full uint32_t unsigned int starting from the bit at a specified index.
    uint32_t GetUIntAtBit(size_t index) { return GetUInt32AtBit(index); }

    /// Get the full uint32_t unsigned int starting from the bit at a specified index.
    uint32_t GetUInt32AtBit(size_t index) {
      emp_assert(index < NUM_BITS);

      uint32_t *cast_set = (uint32_t *) bit_set;
      const size_t field_id = index / 32;
      const size_t pos_id = index % 32;

      if (pos_id == 0) return cast_set[field_id];
      else return (
        (cast_set[field_id] >> pos_id) |
        (
          (field_id+1 < NUM_FIELDS)
          ? cast_set[field_id+1] << (FIELD_BITS-pos_id)
          : 0
        )
      );

    }

    /// Get OUT_BITS bits starting from the bit at a specified index (max 32)
    template <size_t OUT_BITS>
    uint32_t GetValueAtBit(size_t index) {
      static_assert(OUT_BITS <= 32, "Requesting too many bits to fit in a UInt");
      return GetUIntAtBit(index) & MaskLow<uint64_t>(OUT_BITS);
    }

    /// Return true if ANY bits in the BitSet are one, else return false.
    bool Any() const { for (auto i : bit_set) if (i) return true; return false; }

    /// Return true if NO bits in the BitSet are one, else return false.
    bool None() const { return !Any(); }

    /// Return true if ALL bits in the BitSet are one, else return false.
    bool All() const { return (~(*this)).None(); }

    /// Index into a const BitSet (i.e., cannot be set this way.)
    bool operator[](size_t index) const { return Get(index); }

    /// Index into a BitSet, returning a proxy that will allow bit assignment to work.
    BitProxy operator[](size_t index) { return BitProxy(*this, index); }

    /// Set all bits to zero.
    void Clear() { for (auto & i : bit_set) i = (field_t)0U; }

    /// Set all bits to one.
    void SetAll() {
      for (auto & i : bit_set) i = ~((field_t)0U);
      if (LAST_BIT) {
        bit_set[NUM_FIELDS - 1] &= MaskLow<field_t>(LAST_BIT);
      }
    }

    /// Overload ostream operator to return Print.
    friend std::ostream& operator<<(std::ostream &out, const BitSet& bs){
      bs.Print(out);
      return out;
    }

    /// Print all bits to the provided output stream.
    void Print(std::ostream & out=std::cout) const {
      for (size_t i = NUM_BITS; i > 0; i--) { out << Get(i-1); }
    }

    /// Print all bits from smallest to largest, as if this were an array, not a bit representation.
    void PrintArray(std::ostream & out=std::cout) const {
      for (size_t i = 0; i < NUM_BITS; i++) out << Get(i);
    }

    /// Print the locations of all one bits, using the provided spacer (default is a single space)
    void PrintOneIDs(std::ostream & out=std::cout, char spacer=' ') const {
      for (size_t i = 0; i < NUM_BITS; i++) { if (Get(i)) out << i << spacer; }
    }

    /// Count 1's by looping through once for each bit equal to 1
    size_t CountOnes_Sparse() const {
      size_t bit_count = 0;
      for (auto i : bit_set) {
        while (i) {
          i &= (i-1);       // Peel off a single 1.
          bit_count++;      // And increment the counter
        }
      }
      return bit_count;
    }

    /// Count 1's in semi-parallel; fastest for even 0's & 1's
    size_t CountOnes_Mixed() const {
      const uint32_t *uint_bit_set = (const uint32_t*) bit_set;
      size_t bit_count = 0;
      for (size_t i = 0; i < NUM_FIELDS * sizeof(field_t)/4; ++i) {
        const uint32_t v = uint_bit_set[i];
        const uint32_t t1 = v - ((v >> 1) & 0x55555555);
        const uint32_t t2 = (t1 & 0x33333333) + ((t1 >> 2) & 0x33333333);
        bit_count += (((t2 + (t2 >> 4)) & 0xF0F0F0F) * 0x1010101) >> 24;
      }
      return bit_count;
    }

    /// Count the number of ones in the BitSet using bit tricks for a speedup.
    size_t CountOnes() const { return CountOnes_Mixed(); }

    /// Return the index of the first one in the sequence; return -1 if no ones are available.
    int FindBit() const {
      size_t field_id = 0;
      while (field_id < NUM_FIELDS && bit_set[field_id]==0) field_id++;
      return (field_id < NUM_FIELDS) ? (int) (find_bit(bit_set[field_id]) + (field_id << FIELD_LOG2)) : -1;
    }

    /// Return index of first one in sequence (or -1 if no ones); change this position to zero.
    int PopBit() {
      size_t field_id = 0;
      while (field_id < NUM_FIELDS && bit_set[field_id]==0) field_id++;
      if (field_id == NUM_FIELDS) return -1;  // Failed to find bit!

      const int pos_found = (int) find_bit(bit_set[field_id]);
      bit_set[field_id] &= ~(1U << pos_found);
      return pos_found + (int)(field_id << FIELD_LOG2);
    }

    /// Return index of first one in sequence AFTER start_pos (or -1 if no ones)
    int FindBit(const size_t start_pos) const {
      // @CAO -- There are better ways to do this with bit tricks
      //         (but start_pos is tricky...)
      for (size_t i = start_pos; i < NUM_BITS; i++) {
        if (Get(i)) return (int) i;
      }
      return -1;
    }

    /// Return a vector indicating the posistions of all ones in the BitSet.
    emp::vector<size_t> GetOnes() const {
      // @CAO -- There are better ways to do this with bit tricks.
      emp::vector<size_t> out_set(CountOnes());
      size_t cur_pos = 0;
      for (size_t i = 0; i < NUM_BITS; i++) {
        if (Get(i)) out_set[cur_pos++] = i;
      }
      return out_set;
    }

    /// Finds the length of the longest segment of ones.
    size_t LongestSegmentOnes() const {
      size_t length = 0;
      BitSet out_set(*this);
      while(out_set.Any()){
        out_set.AND_SELF(out_set<<1);
        ++length;
      }
      return length;
    }


    /// Perform a Boolean NOT on this BitSet and return the result.
    BitSet NOT() const {
      BitSet out_set(*this);
      for (size_t i = 0; i < NUM_FIELDS; i++) out_set.bit_set[i] = ~bit_set[i];
      if (LAST_BIT > 0) out_set.bit_set[NUM_FIELDS - 1] &= MaskLow<field_t>(LAST_BIT);
      return out_set;
    }

    /// Perform a Boolean AND with a second BitSet and return the result.
    BitSet AND(const BitSet & set2) const {
      BitSet out_set(*this);
      for (size_t i = 0; i < NUM_FIELDS; i++) out_set.bit_set[i] = bit_set[i] & set2.bit_set[i];
      return out_set;
    }

    /// Perform a Boolean OR with a second BitSet and return the result.
    BitSet OR(const BitSet & set2) const {
      BitSet out_set(*this);
      for (size_t i = 0; i < NUM_FIELDS; i++) out_set.bit_set[i] = bit_set[i] | set2.bit_set[i];
      return out_set;
    }

    /// Perform a Boolean NAND with a second BitSet and return the result.
    BitSet NAND(const BitSet & set2) const {
      BitSet out_set(*this);
      for (size_t i = 0; i < NUM_FIELDS; i++) out_set.bit_set[i] = ~(bit_set[i] & set2.bit_set[i]);
      if (LAST_BIT > 0) out_set.bit_set[NUM_FIELDS - 1] &= MaskLow<field_t>(LAST_BIT);
      return out_set;
    }

    /// Perform a Boolean NOR with a second BitSet and return the result.
    BitSet NOR(const BitSet & set2) const {
      BitSet out_set(*this);
      for (size_t i = 0; i < NUM_FIELDS; i++) out_set.bit_set[i] = ~(bit_set[i] | set2.bit_set[i]);
      if (LAST_BIT > 0) out_set.bit_set[NUM_FIELDS - 1] &= MaskLow<field_t>(LAST_BIT);
      return out_set;
    }

    /// Perform a Boolean XOR with a second BitSet and return the result.
    BitSet XOR(const BitSet & set2) const {
      BitSet out_set(*this);
      for (size_t i = 0; i < NUM_FIELDS; i++) out_set.bit_set[i] = bit_set[i] ^ set2.bit_set[i];
      return out_set;
    }

    /// Perform a Boolean EQU with a second BitSet and return the result.
    BitSet EQU(const BitSet & set2) const {
      BitSet out_set(*this);
      for (size_t i = 0; i < NUM_FIELDS; i++) out_set.bit_set[i] = ~(bit_set[i] ^ set2.bit_set[i]);
      if (LAST_BIT > 0) out_set.bit_set[NUM_FIELDS - 1] &= MaskLow<field_t>(LAST_BIT);
      return out_set;
    }


    /// Perform a Boolean NOT on this BitSet, store result here, and return this object.
    BitSet & NOT_SELF() {
      for (size_t i = 0; i < NUM_FIELDS; i++) bit_set[i] = ~bit_set[i];
      if (LAST_BIT > 0) bit_set[NUM_FIELDS - 1] &= MaskLow<field_t>(LAST_BIT);
      return *this;
    }

    /// Perform a Boolean AND with a second BitSet, store result here, and return this object.
    BitSet & AND_SELF(const BitSet & set2) {
      for (size_t i = 0; i < NUM_FIELDS; i++) bit_set[i] = bit_set[i] & set2.bit_set[i];
      return *this;
    }

    /// Perform a Boolean OR with a second BitSet, store result here, and return this object.
    BitSet & OR_SELF(const BitSet & set2) {
      for (size_t i = 0; i < NUM_FIELDS; i++) bit_set[i] = bit_set[i] | set2.bit_set[i];
      return *this;
    }

    /// Perform a Boolean NAND with a second BitSet, store result here, and return this object.
    BitSet & NAND_SELF(const BitSet & set2) {
      for (size_t i = 0; i < NUM_FIELDS; i++) bit_set[i] = ~(bit_set[i] & set2.bit_set[i]);
      if (LAST_BIT > 0) bit_set[NUM_FIELDS - 1] &= MaskLow<field_t>(LAST_BIT);
      return *this;
    }

    /// Perform a Boolean NOR with a second BitSet, store result here, and return this object.
    BitSet & NOR_SELF(const BitSet & set2) {
      for (size_t i = 0; i < NUM_FIELDS; i++) bit_set[i] = ~(bit_set[i] | set2.bit_set[i]);
      if (LAST_BIT > 0) bit_set[NUM_FIELDS - 1] &= MaskLow<field_t>(LAST_BIT);
      return *this;
    }

    /// Perform a Boolean XOR with a second BitSet, store result here, and return this object.
    BitSet & XOR_SELF(const BitSet & set2) {
      for (size_t i = 0; i < NUM_FIELDS; i++) bit_set[i] = bit_set[i] ^ set2.bit_set[i];
      return *this;
    }

    /// Perform a Boolean EQU with a second BitSet, store result here, and return this object.
    BitSet & EQU_SELF(const BitSet & set2) {
      for (size_t i = 0; i < NUM_FIELDS; i++) bit_set[i] = ~(bit_set[i] ^ set2.bit_set[i]);
      if (LAST_BIT > 0) bit_set[NUM_FIELDS - 1] &= MaskLow<field_t>(LAST_BIT);
      return *this;
    }

    /// Positive shifts go right and negative shifts go left (0 does nothing);
    /// return result.
    BitSet SHIFT(const int shift_size) const {
      BitSet out_set(*this);
      if (shift_size > 0) out_set.ShiftRight((field_t) shift_size);
      else if (shift_size < 0) out_set.ShiftLeft((field_t) (-shift_size));
      return out_set;
    }

    /// Positive shifts go right and negative shifts go left (0 does nothing);
    /// store result here, and return this object.
    BitSet & SHIFT_SELF(const int shift_size) {
      if (shift_size > 0) ShiftRight((field_t) shift_size);
      else if (shift_size < 0) ShiftLeft((field_t) -shift_size);
      return *this;
    }

    /// Positive rotates go left and negative rotates go left (0 does nothing);
    /// return result.
    BitSet ROTATE(const int rotate_size) const {
      BitSet out_set(*this);
      if (rotate_size > 0) out_set.RotateRight((field_t) rotate_size);
      else if (rotate_size < 0) out_set.RotateLeft((field_t) (-rotate_size));
      return out_set;
    }

    /// Positive rotates go right and negative rotates go left (0 does nothing);
    /// store result here, and return this object.
    BitSet & ROTATE_SELF(const int rotate_size) {
      if (rotate_size > 0) RotateRight((field_t) rotate_size);
      else if (rotate_size < 0) RotateLeft((field_t) -rotate_size);
      return *this;
    }

<<<<<<< HEAD
    /// Addition of two Bitsets. Wraps back to 0 if it overflows. returns result.
    BitSet ADD(const BitSet & set2) const{
      BitSet out_set(*this);
      bool carry = false;
      const uint32_t MAX_INT = pow(2, (NUM_BITS > 32 ? 32 : NUM_BITS)) - 1;
      for (size_t i = 0; i < NUM_FIELDS; i++){
        size_t sum = (size_t)bit_set[i] + (size_t)set2.bit_set[i] + carry;
        carry = false;
        if (sum > MAX_INT){
          carry = true;
          sum%= ((size_t)MAX_INT) + 1;
        }
        out_set.bit_set[i] = sum;
      }
      return out_set;
    }

    /// Addition of two Bitsets. Wraps back to 0 if it overflows. returns this object.
    BitSet & ADD_SELF(const BitSet & set2) {
      bool carry = false;
      const uint32_t MAX_INT = pow(2, (NUM_BITS > 32 ? 32 : NUM_BITS)) - 1;
      for (size_t i = 0; i < NUM_FIELDS; i++){
        size_t sum = (size_t)bit_set[i] + (size_t)set2.bit_set[i] + carry;
        carry = false;
        if (sum > MAX_INT){
          carry = true;
          sum%= ((size_t)MAX_INT) + 1;
        }
        bit_set[i] = sum;
      }
      return *this;
    }

    ///Subtraction of two Bitsets. Wraps to 2^min(num_bits, 32) if it underflows. returns result.
    BitSet SUB(const BitSet & set2) const{
      BitSet out_set(*this);
      bool carry = false;
      const size_t MAX_INT = pow(2, (NUM_BITS > 32 ? 32 : NUM_BITS)) -1;
      for(size_t i = 0; i < NUM_FIELDS; i++){
        size_t subtrahend = (size_t)set2.bit_set[i] + carry;
        uint32_t diff = (bit_set[i] - subtrahend) % (MAX_INT+1);
        carry = false;
        if (bit_set[i] < subtrahend){
          carry = true;
        }
        out_set.bit_set[i] = diff;
      }
      return out_set;
    }

    ///Subtraction of two Bitsets. Wraps to 2^min(num_bits, 32) if it underflows. returns this object.
    BitSet & SUB_SELF(const BitSet & set2){
      bool carry = false;
      const size_t MAX_INT = pow(2, (NUM_BITS > 32 ? 32 : NUM_BITS)) - 1;
      for(size_t i = 0; i < NUM_FIELDS; i++){
        size_t subtrahend = (size_t)set2.bit_set[i] + carry;
        uint32_t diff = (bit_set[i] - subtrahend) % (MAX_INT+1);
        carry = false;
        if (bit_set[i] < subtrahend){
          carry = true;
        }
        bit_set[i] = diff;
      }
      return *this;
=======
    /// Helper: call ROTATE with negative number instead
    template<size_t shift_size_raw>
    BitSet & ROTL_SELF() {
      constexpr field_t shift_size = shift_size_raw % NUM_BITS;

      // special case: for exactly one field_t, try to go low level
      // adapted from https://stackoverflow.com/questions/776508/best-practices-for-circular-shift-rotate-operations-in-c
      if constexpr (NUM_FIELDS == 1) {
        field_t & n = bit_set[0];
        field_t c = shift_size;

        // mask necessary to suprress shift count overflow warnings
        constexpr field_t mask = MaskLow<field_t>(FIELD_LOG2);

        c &= mask;
        n = (n<<c) | (n>>( (-(c+FIELD_BITS-NUM_BITS))&mask ));

      } else {

        // note that we already modded shift_size by NUM_BITS
        // so there's no need to mod by FIELD_SIZE here
        constexpr int field_shift = LAST_BIT ? (
          (shift_size + FIELD_BITS - LAST_BIT) / FIELD_BITS
        ) : (
          shift_size / FIELD_BITS
        );
        // if we field shift, we need to shift bits by (FIELD_BITS - LAST_BIT)
        // more to account for the filler that gets pulled out of the middle
        constexpr int bit_shift = LAST_BIT && field_shift ? (
          (shift_size + FIELD_BITS - LAST_BIT) % FIELD_BITS
        ) : (
          shift_size % FIELD_BITS
        );
        constexpr int bit_overflow = FIELD_BITS - bit_shift;

        // if rotating more than field capacity, we need to rotate fields
        if constexpr ((bool)field_shift) {
          std::rotate(
            std::rbegin(bit_set),
            std::rbegin(bit_set)+field_shift,
            std::rend(bit_set)
          );
        }

        // if necessary, shift filler bits out of the middle
        if constexpr ((bool)LAST_BIT) {
          const int filler_idx = (NUM_FIELDS - 1 + field_shift) % NUM_FIELDS;
          for (int i = filler_idx + 1; i < (int)NUM_FIELDS; ++i) {
            bit_set[i-1] |= bit_set[i] << LAST_BIT;
            bit_set[i] >>= (FIELD_BITS - LAST_BIT);
          }
        }

        // account for bit_shift
        if (bit_shift) {

          const field_t keystone = LAST_BIT ? (
            (bit_set[NUM_FIELDS - 1] << (FIELD_BITS - LAST_BIT))
            | (bit_set[NUM_FIELDS - 2] >> LAST_BIT)
          ) : (
            bit_set[NUM_FIELDS - 1]
          );

          for (int i = NUM_FIELDS - 1; i > 0; --i) {
            bit_set[i] <<= bit_shift;
            bit_set[i] |= (bit_set[i-1] >> bit_overflow);
          }
          // Handle final field
          bit_set[0] <<= bit_shift;
          bit_set[0] |= keystone >> bit_overflow;

        }

      }

      // mask out filler bits
      if constexpr ((bool)LAST_BIT) {
        bit_set[NUM_FIELDS - 1] &= MaskLow<field_t>(LAST_BIT);
      }

      return *this;

    }


    /// Helper for calling ROTATE with positive number
    template<size_t shift_size_raw>
    BitSet & ROTR_SELF() {

      constexpr field_t shift_size = shift_size_raw % NUM_BITS;

      // special case: for exactly one field_t, try to go low level
      // adapted from https://stackoverflow.com/questions/776508/best-practices-for-circular-shift-rotate-operations-in-c
      if constexpr (NUM_FIELDS == 1) {
        field_t & n = bit_set[0];
        field_t c = shift_size;

        // mask necessary to suprress shift count overflow warnings
        constexpr field_t mask = MaskLow<field_t>(FIELD_LOG2);

        c &= mask;
        n = (n>>c) | (n<<( (NUM_BITS-c)&mask ));

      } else {

        constexpr field_t field_shift = (shift_size / FIELD_BITS) % NUM_FIELDS;
        constexpr int bit_shift = shift_size % FIELD_BITS;
        constexpr field_t bit_overflow = FIELD_BITS - bit_shift;

        // if rotating more than field capacity, we need to rotate fields
        if constexpr ((bool)field_shift) {
          std::rotate(
            std::begin(bit_set),
            std::begin(bit_set)+field_shift,
            std::end(bit_set)
          );
        }

        // if necessary, shift filler bits out of the middle
        if constexpr ((bool)LAST_BIT) {
          constexpr int filler_idx = NUM_FIELDS - 1 - field_shift;
          for (int i = filler_idx + 1; i < (int)NUM_FIELDS; ++i) {
            bit_set[i-1] |= bit_set[i] << LAST_BIT;
            bit_set[i] >>= (FIELD_BITS - LAST_BIT);
          }
        }

        // account for bit_shift
        if (bit_shift) {

          const field_t keystone = LAST_BIT ? (
            bit_set[0] >> (FIELD_BITS - LAST_BIT)
          ) : (
            bit_set[0]
          );

          if constexpr ((bool)LAST_BIT) {
            bit_set[NUM_FIELDS-1] |= bit_set[0] << LAST_BIT;
          }

          for (size_t i = 0; i < NUM_FIELDS - 1; ++i) {
            bit_set[i] >>= bit_shift;
            bit_set[i] |= (bit_set[i+1] << bit_overflow);
          }
          bit_set[NUM_FIELDS - 1] >>= bit_shift;
          bit_set[NUM_FIELDS - 1] |= keystone << bit_overflow;
        }
      }

      // mask out filler bits
      if constexpr ((bool)LAST_BIT) {
        bit_set[NUM_FIELDS - 1] &= MaskLow<field_t>(LAST_BIT);
      }

      return *this;

>>>>>>> 6b83f7e3
    }

    /// Operator bitwise NOT...
    BitSet operator~() const { return NOT(); }

    /// Operator bitwise AND...
    BitSet operator&(const BitSet & ar2) const { return AND(ar2); }

    /// Operator bitwise OR...
    BitSet operator|(const BitSet & ar2) const { return OR(ar2); }

    /// Operator bitwise XOR...
    BitSet operator^(const BitSet & ar2) const { return XOR(ar2); }

    /// Operator shift left...
    BitSet operator<<(const size_t shift_size) const { return SHIFT(-(int)shift_size); }

    /// Operator shift right...
    BitSet operator>>(const size_t shift_size) const { return SHIFT((int)shift_size); }

    /// Compound operator bitwise AND...
    const BitSet & operator&=(const BitSet & ar2) { return AND_SELF(ar2); }

    /// Compound operator bitwise OR...
    const BitSet & operator|=(const BitSet & ar2) { return OR_SELF(ar2); }

    /// Compound operator bitwise XOR...
    const BitSet & operator^=(const BitSet & ar2) { return XOR_SELF(ar2); }

    /// Compound operator shift left...
    const BitSet & operator<<=(const size_t shift_size) { return SHIFT_SELF(-(int)shift_size); }

    /// Compound operator shift right...
    const BitSet & operator>>=(const size_t shift_size) { return SHIFT_SELF((int)shift_size); }

    /// Operator plus...
    BitSet operator+(const BitSet & ar2) const { return ADD(ar2); }

    /// Operator minus...
    BitSet operator-(const BitSet & ar2) const { return SUB(ar2); }

    /// Compound operator plus...
    const BitSet & operator+=(const BitSet & ar2) { return ADD_SELF(ar2); }

    /// Compoount operator minus...
    const BitSet & operator-=(const BitSet & ar2) { return SUB_SELF(ar2); }

    /// Function to allow drop-in replacement with std::bitset.
    constexpr static size_t size() { return NUM_BITS; }

    /// Function to allow drop-in replacement with std::bitset.
    inline bool all() const { return All(); }

    /// Function to allow drop-in replacement with std::bitset.
    inline bool any() const { return Any(); }

    /// Function to allow drop-in replacement with std::bitset.
    inline bool none() const { return !Any(); }

    /// Function to allow drop-in replacement with std::bitset.
    inline size_t count() const { return CountOnes_Mixed(); }

    /// Function to allow drop-in replacement with std::bitset.
    inline BitSet & flip() { return Toggle(); }

    /// Function to allow drop-in replacement with std::bitset.
    inline BitSet & flip(size_t pos) { return Toggle(pos); }

    /// Function to allow drop-in replacement with std::bitset.
    inline BitSet & flip(size_t start, size_t end) { return Toggle(start, end); }
  };

  template <size_t NUM_BITS1, size_t NUM_BITS2>
  BitSet<NUM_BITS1+NUM_BITS2> join(const BitSet<NUM_BITS1> & in1, const BitSet<NUM_BITS2> & in2) {
    BitSet<NUM_BITS1+NUM_BITS2> out_bits;
    out_bits.Import(in2);
    out_bits <<= NUM_BITS1;
    out_bits |= in2.template Export<NUM_BITS1+NUM_BITS2>();
  }

  /// Computes simple matching coefficient (https://en.wikipedia.org/wiki/Simple_matching_coefficient).
  template <size_t NUM_BITS>
  double SimpleMatchCoeff(const BitSet<NUM_BITS> & in1, const BitSet<NUM_BITS> & in2) {
    emp_assert(NUM_BITS > 0); // TODO: can be done with XOR
    return (double)((in1 & in2).CountOnes() + (~in1 & ~in2).CountOnes()) / (double)NUM_BITS;
  }

}

/// For hashing BitSets
namespace std
{
    // algorithm from boost: http://www.boost.org/doc/libs/1_61_0/doc/html/hash/reference.html#boost.hash_combine
    constexpr inline std::size_t hash_combine(std::size_t hash1, std::size_t hash2) {
        return hash1 ^ (hash2 * 0x9e3779b9 + (hash1 << 6) + (hash1 >> 2));
    }
    template <size_t N>
    struct hash<emp::BitSet<N>>
    {
        size_t operator()( const emp::BitSet<N>& bs ) const
        {
           static const uint32_t NUM_BYTES = 1 + ((bs.GetSize() - 1) >> 3);
           size_t result = bs.GetByte(0);
           for (unsigned int i = 1; i < NUM_BYTES; ++i){
                result = emp::hash_combine(result, bs.GetByte(i));
           }
           return result;
        }
    };
}


#endif<|MERGE_RESOLUTION|>--- conflicted
+++ resolved
@@ -850,72 +850,6 @@
       return *this;
     }
 
-<<<<<<< HEAD
-    /// Addition of two Bitsets. Wraps back to 0 if it overflows. returns result.
-    BitSet ADD(const BitSet & set2) const{
-      BitSet out_set(*this);
-      bool carry = false;
-      const uint32_t MAX_INT = pow(2, (NUM_BITS > 32 ? 32 : NUM_BITS)) - 1;
-      for (size_t i = 0; i < NUM_FIELDS; i++){
-        size_t sum = (size_t)bit_set[i] + (size_t)set2.bit_set[i] + carry;
-        carry = false;
-        if (sum > MAX_INT){
-          carry = true;
-          sum%= ((size_t)MAX_INT) + 1;
-        }
-        out_set.bit_set[i] = sum;
-      }
-      return out_set;
-    }
-
-    /// Addition of two Bitsets. Wraps back to 0 if it overflows. returns this object.
-    BitSet & ADD_SELF(const BitSet & set2) {
-      bool carry = false;
-      const uint32_t MAX_INT = pow(2, (NUM_BITS > 32 ? 32 : NUM_BITS)) - 1;
-      for (size_t i = 0; i < NUM_FIELDS; i++){
-        size_t sum = (size_t)bit_set[i] + (size_t)set2.bit_set[i] + carry;
-        carry = false;
-        if (sum > MAX_INT){
-          carry = true;
-          sum%= ((size_t)MAX_INT) + 1;
-        }
-        bit_set[i] = sum;
-      }
-      return *this;
-    }
-
-    ///Subtraction of two Bitsets. Wraps to 2^min(num_bits, 32) if it underflows. returns result.
-    BitSet SUB(const BitSet & set2) const{
-      BitSet out_set(*this);
-      bool carry = false;
-      const size_t MAX_INT = pow(2, (NUM_BITS > 32 ? 32 : NUM_BITS)) -1;
-      for(size_t i = 0; i < NUM_FIELDS; i++){
-        size_t subtrahend = (size_t)set2.bit_set[i] + carry;
-        uint32_t diff = (bit_set[i] - subtrahend) % (MAX_INT+1);
-        carry = false;
-        if (bit_set[i] < subtrahend){
-          carry = true;
-        }
-        out_set.bit_set[i] = diff;
-      }
-      return out_set;
-    }
-
-    ///Subtraction of two Bitsets. Wraps to 2^min(num_bits, 32) if it underflows. returns this object.
-    BitSet & SUB_SELF(const BitSet & set2){
-      bool carry = false;
-      const size_t MAX_INT = pow(2, (NUM_BITS > 32 ? 32 : NUM_BITS)) - 1;
-      for(size_t i = 0; i < NUM_FIELDS; i++){
-        size_t subtrahend = (size_t)set2.bit_set[i] + carry;
-        uint32_t diff = (bit_set[i] - subtrahend) % (MAX_INT+1);
-        carry = false;
-        if (bit_set[i] < subtrahend){
-          carry = true;
-        }
-        bit_set[i] = diff;
-      }
-      return *this;
-=======
     /// Helper: call ROTATE with negative number instead
     template<size_t shift_size_raw>
     BitSet & ROTL_SELF() {
@@ -1072,7 +1006,72 @@
 
       return *this;
 
->>>>>>> 6b83f7e3
+    }
+
+    /// Addition of two Bitsets. Wraps back to 0 if it overflows. returns result.
+    BitSet ADD(const BitSet & set2) const{
+      BitSet out_set(*this);
+      bool carry = false;
+      const uint32_t MAX_INT = pow(2, (NUM_BITS > 32 ? 32 : NUM_BITS)) - 1;
+      for (size_t i = 0; i < NUM_FIELDS; i++){
+        size_t sum = (size_t)bit_set[i] + (size_t)set2.bit_set[i] + carry;
+        carry = false;
+        if (sum > MAX_INT){
+          carry = true;
+          sum%= ((size_t)MAX_INT) + 1;
+        }
+        out_set.bit_set[i] = sum;
+      }
+      return out_set;
+    }
+
+    /// Addition of two Bitsets. Wraps back to 0 if it overflows. returns this object.
+    BitSet & ADD_SELF(const BitSet & set2) {
+      bool carry = false;
+      const uint32_t MAX_INT = pow(2, (NUM_BITS > 32 ? 32 : NUM_BITS)) - 1;
+      for (size_t i = 0; i < NUM_FIELDS; i++){
+        size_t sum = (size_t)bit_set[i] + (size_t)set2.bit_set[i] + carry;
+        carry = false;
+        if (sum > MAX_INT){
+          carry = true;
+          sum%= ((size_t)MAX_INT) + 1;
+        }
+        bit_set[i] = sum;
+      }
+      return *this;
+    }
+
+    ///Subtraction of two Bitsets. Wraps to 2^min(num_bits, 32) if it underflows. returns result.
+    BitSet SUB(const BitSet & set2) const{
+      BitSet out_set(*this);
+      bool carry = false;
+      const size_t MAX_INT = pow(2, (NUM_BITS > 32 ? 32 : NUM_BITS)) -1;
+      for(size_t i = 0; i < NUM_FIELDS; i++){
+        size_t subtrahend = (size_t)set2.bit_set[i] + carry;
+        uint32_t diff = (bit_set[i] - subtrahend) % (MAX_INT+1);
+        carry = false;
+        if (bit_set[i] < subtrahend){
+          carry = true;
+        }
+        out_set.bit_set[i] = diff;
+      }
+      return out_set;
+    }
+
+    ///Subtraction of two Bitsets. Wraps to 2^min(num_bits, 32) if it underflows. returns this object.
+    BitSet & SUB_SELF(const BitSet & set2){
+      bool carry = false;
+      const size_t MAX_INT = pow(2, (NUM_BITS > 32 ? 32 : NUM_BITS)) - 1;
+      for(size_t i = 0; i < NUM_FIELDS; i++){
+        size_t subtrahend = (size_t)set2.bit_set[i] + carry;
+        uint32_t diff = (bit_set[i] - subtrahend) % (MAX_INT+1);
+        carry = false;
+        if (bit_set[i] < subtrahend){
+          carry = true;
+        }
+        bit_set[i] = diff;
+      }
+      return *this;
     }
 
     /// Operator bitwise NOT...
