/**
 *  @note This file is part of Empirical, https://github.com/devosoft/Empirical
 *  @copyright Copyright (C) Michigan State University, MIT Software license; see doc/LICENSE.md
 *  @date 2017-2018
 *
 *  @file  World_select.h
 *  @brief Functions for popular selection methods applied to worlds.
 */

#ifndef EMP_EVO_WORLD_SELECT_H
#define EMP_EVO_WORLD_SELECT_H

#include <map>
#include <functional>

#include "../base/array.h"
#include "../base/assert.h"
#include "../base/vector.h"
#include "../base/macros.h"
#include "../meta/reflection.h"
#include "../tools/IndexMap.h"
#include "../tools/Random.h"
#include "../tools/vector_utils.h"

namespace emp {

  template<typename ORG> class World;

  /// ==ELITE== Selection picks a set of the most fit individuals from the population to move to
  /// the next generation.  Find top e_count individuals and make copy_count copies of each.
  /// @param world The emp::World object with the organisms to be selected.
  /// @param e_count How many distinct organisms should be chosen, starting from the most fit.
  /// @param copy_count How many copies should be made of each elite organism?
  template<typename ORG>
  void EliteSelect(World<ORG> & world, size_t e_count=1, size_t copy_count=1) {
    emp_assert(e_count > 0 && e_count <= world.GetNumOrgs(), e_count);
    emp_assert(copy_count > 0);

    // Load the population into a multimap, sorted by fitness.
    std::multimap<double, size_t> fit_map;
    for (size_t id = 0; id < world.GetSize(); id++) {
      if (world.IsOccupied(id)) {
        const double cur_fit = world.CalcFitnessID(id);
        fit_map.insert( std::make_pair(cur_fit, id) );
      }
    }

    // Grab the top fitnesses and move them into the next generation.
    auto m = fit_map.rbegin();
    for (size_t i = 0; i < e_count; i++) {
      const size_t repro_id = m->second;
      world.DoBirth( world.GetGenomeAt(repro_id), repro_id, copy_count);
      ++m;
    }
  }

  /// ==RANDOM== Selection picks an organism with uniform-random probability form the populaiton.
  /// @param world The emp::World object with the organisms to be selected.
  /// @param r_count How many distinct organisms should be chosen?
  /// @param copy_count How many copies should be made of each chosen organism?
  template<typename ORG>
  void RandomSelect(World<ORG> & world, size_t r_count=1, size_t copy_count=1) {
    emp_assert(r_count > 0, r_count);
    emp_assert(copy_count > 0);

    Random & random = world.GetRandom();

    // Pick r_count organisms;
    for (size_t i = 0; i < r_count; i++) {
      // Choose an organism at random
      size_t id = random.GetUInt(world.GetSize());
      while (world.IsOccupied(id) == false) id = random.GetUInt(world.GetSize());

      // Make copy_count copies.
      world.DoBirth( world.GetGenomeAt(id), id, copy_count);
    }
  }

  /// ==TOURNAMENT== Selection creates a tournament with a random sub-set of organisms,
  /// finds the one with the highest fitness, and moves it to the next generation.
  /// User provides the world (with a fitness function), the tournament size, and
  /// (optionally) the number of tournaments to run.
  /// @param world The emp::World object with the organisms to be selected.
  /// @param t_size How many organisms should be placed in each tournament?
  /// @param tourny_count How many tournaments should be run? (with replacement of organisms)
  template<typename ORG>
  void TournamentSelect(World<ORG> & world, size_t t_size, size_t tourny_count=1) {
    emp_assert(t_size > 0, "Cannot have a tournament with zero organisms.", t_size, world.GetNumOrgs());
    // emp_assert(t_size <= world.GetNumOrgs(), "Tournament too big for world.", t_size, world.GetNumOrgs());
    emp_assert(tourny_count > 0);

    emp::vector<size_t> entries;
    for (size_t T = 0; T < tourny_count; T++) {
      entries.resize(0);
      // Choose organisms for this tournament (with replacement!)
      for (size_t i=0; i < t_size; i++) entries.push_back(
        world.GetRandomOrgID()
      );

      double best_fit = world.CalcFitnessID(entries[0]);
      size_t best_id = entries[0];

      // Search for a higher fit org in the tournament.
      for (size_t i = 1; i < t_size; i++) {
        const double cur_fit = world.CalcFitnessID(entries[i]);
        if (cur_fit > best_fit) {
          best_fit = cur_fit;
          best_id = entries[i];
        }
      }

      // Place the highest fitness into the next generation!
      world.DoBirth( world.GetGenomeAt(best_id), best_id, 1 );
    }
  }

  /// ==LOCAL TOURNAMENT== Selection creates a tournament with a random sub-set of organisms that are neighbor to a random organism,
  /// finds the one with the highest fitness, and moves it to the next generation.
  /// User provides the world (with a fitness function), the tournament size, and
  /// (optionally) the number of tournaments to run.
  /// @param world The emp::World object with the organisms to be selected.
  /// @param t_size How many organisms should be placed in each tournament?
  /// @param tourny_count How many tournaments should be run? (with replacement of organisms)
  template<typename ORG>
  void LocalTournamentSelect(World<ORG> & world, size_t t_size, size_t tourny_count=1) {
    emp_assert(t_size > 0, "Cannot have a tournament with zero organisms.", t_size, world.GetNumOrgs());
    emp_assert(t_size <= world.GetNumOrgs(), "Tournament too big for world.", t_size, world.GetNumOrgs());
    emp_assert(tourny_count > 0);

    for (size_t T = 0; T < tourny_count; T++) {
      emp::vector<size_t> entries{world.GetRandomOrgID()};

      // Choose organisms for this tournament (with replacement!)
      for (size_t i = 1; i < t_size; i++) entries.push_back(
        world.GetRandomNeighborPos(entries[0]).GetPopID()
      );

      double best_fit = world.CalcFitnessID(entries[0]);
      size_t best_id = entries[0];

      // Search for a higher fit org in the tournament.
      for (size_t i = 1; i < t_size; i++) {
        const double cur_fit = world.CalcFitnessID(entries[i]);
        if (cur_fit > best_fit) {
          best_fit = cur_fit;
          best_id = entries[i];
        }
      }

      // Place the highest fitness into the next generation!
      world.DoBirth( world.GetGenomeAt(best_id), best_id, 1 );
    }
  }


  /// ==ROULETTE== Selection (aka Fitness-Proportional Selection) chooses organisms to
  /// reproduce based on their current fitness.
  /// @param world The emp::World object with the organisms to be selected.
  /// @param count How many organims should be selected for replication? (with replacement)
  template<typename ORG>
  void RouletteSelect(World<ORG> & world, size_t count=1) {
    emp_assert(count > 0);

    Random & random = world.GetRandom();

    // Load fitnesses from current population.
    IndexMap fitness_index(world.GetSize());
    for (size_t id = 0; id < world.GetSize(); id++) {
      fitness_index.Adjust(id, world.CalcFitnessID(id));
    }

    for (size_t n = 0; n < count; n++) {
      const double fit_pos = random.GetDouble(fitness_index.GetWeight());
      const size_t parent_id = fitness_index.Index(fit_pos);
      const size_t offspring_id = world.DoBirth( world.GetGenomeAt(parent_id), parent_id ).GetIndex();
      if (world.IsSynchronous() == false) {
        fitness_index.Adjust(offspring_id, world.CalcFitnessID(offspring_id));
      }
    }
  }


  EMP_CREATE_OPTIONAL_METHOD(TriggerOnLexicaseSelect, TriggerOnLexicaseSelect);

  /// ==LEXICASE== Selection runs through multiple fitness functions in a random order for
  /// EACH offspring produced.
  /// @param world The emp::World object with the organisms to be selected.
  /// @param fit_funs The set of fitness functions to shuffle for each organism reproduced.
  /// @param repro_count How many rounds of repliction should we do. (default 1)
  /// @param max_funs The maximum number of fitness functions to use. (use 0 for all; default)
  template<typename ORG>
  void LexicaseSelect(World<ORG> & world,
                      const emp::vector< std::function<double(ORG &)> > & fit_funs,
                      size_t repro_count=1,
                      size_t max_funs=0)
  {
    emp_assert(world.GetSize() > 0);
    emp_assert(fit_funs.size() > 0);

    if (!max_funs) max_funs = fit_funs.size();

    // Determine which positions are occupied.
    emp::vector<size_t> all_orgs(world.GetSize()), cur_orgs, next_orgs;
    for (size_t org_id = 0; org_id < world.GetSize(); org_id++) all_orgs[org_id] = org_id;

    // Pre-calculate all fitness info.
    // (@CAO: Technically should only do this if caching is turned on?)
    // (@CAO: Also, we should only pre-calculate if we think we need it all.  Lazy eval better?)
    emp::vector< emp::vector<double> > fitnesses(fit_funs.size());
    for (size_t fit_id = 0; fit_id < fit_funs.size(); ++fit_id) {
      fitnesses[fit_id].resize(world.GetSize());
      for (size_t org_id : all_orgs) {
        fitnesses[fit_id][org_id] = fit_funs[fit_id](world.GetOrg(all_orgs[org_id]));
      }
    }

    for (size_t repro = 0; repro < repro_count; ++repro) {
      // Determine the current ordering of the functions.
      // (@CAO: This can be more efficient)
      emp::vector<size_t> order(max_funs);
      if (max_funs == fit_funs.size()) {
        order = GetPermutation(world.GetRandom(), fit_funs.size());
      } else {
        for (auto & x : order) x = world.GetRandom().GetUInt(fit_funs.size());
      }

      // Step through the functions in the proper order.
      cur_orgs = all_orgs;  // Start with all of the organisms.
      int depth = -1;
      for (size_t fit_id : order) {
        depth++;

        double max_fit = fitnesses[fit_id][cur_orgs[0]];
        next_orgs.push_back(cur_orgs[0]);

        for (size_t org_id : cur_orgs) {
          const double cur_fit = fitnesses[fit_id][org_id];
          if (cur_fit > max_fit) {
            max_fit = cur_fit;             // This is a the NEW maximum fitness for this function
            next_orgs.resize(0);           // Clear out orgs with former maximum fitness
            next_orgs.push_back(org_id);   // Add this org as only one with new max fitness
          }
          else if (cur_fit == max_fit) {
            next_orgs.push_back(org_id);   // Same as cur max fitness -- save this org too.
          }
        }
        // Make next_orgs into new cur_orgs; make cur_orgs allocated space for next_orgs.
        std::swap(cur_orgs, next_orgs);
        next_orgs.resize(0);

        if (cur_orgs.size() == 1) break;  // Stop if we're down to just one organism.
      }

      // Place a random survivor (all equal) into the next generation!
      emp_assert(cur_orgs.size() > 0, cur_orgs.size(), fit_funs.size(), all_orgs.size());
      size_t win_id = cur_orgs[ world.GetRandom().GetUInt(cur_orgs.size()) ];

      //TriggerOnLexicaseSelect(world, used, win_id);
      world.DoBirth( world.GetGenomeAt(win_id), win_id );
    }
    // std::cout << "Done with lex" << std::endl;
  }

  /// ==OPTIMIZED LEXICASE== Is the same as regular lexicase, but determines how many unique genotypes there are
  //  ahead of time and performs each analysis only once.
  /// @param world The emp::World object with the organisms to be selected.
  /// @param fit_funs The set of fitness functions to shuffle for each organism reproduced.
  /// @param repro_count How many rounds of repliction should we do. (default 1)
  /// @param max_funs The maximum number of fitness functions to use. (use 0 for all; default)
  template<typename ORG>
  void OptimizedLexicaseSelect(World<ORG> & world,
                      const emp::vector< std::function<double(ORG &)> > & fit_funs,
                      size_t repro_count=1,
                      size_t max_funs=0)
  {
    emp_assert(world.GetSize() > 0);
    emp_assert(fit_funs.size() > 0);

    // @CAO: Can probably optimize a bit!

<<<<<<< HEAD
    std::map<typename World<ORG>::genome_t, int> genotype_counts;
=======
    std::map<typename decltype(World<ORG>())::genome_t, int> genotype_counts;
>>>>>>> 664b5930
    emp::vector<emp::vector<size_t>> genotype_lists;

    // Find all orgs with same genotype - we can dramatically reduce
    // fitness evaluations this way.
    for (size_t org_id = 0; org_id < world.GetSize(); org_id++) {
      if (world.IsOccupied(org_id)) {
        const typename decltype(World<ORG>())::genome_t gen = world.GetGenomeAt(org_id);
        if (emp::Has(genotype_counts, gen)) {
          genotype_lists[genotype_counts[gen]].push_back(org_id);
        } else {
          genotype_counts[gen] = genotype_lists.size();
          genotype_lists.emplace_back(emp::vector<size_t>{org_id});
        }
      }
    }

    emp::vector<size_t> all_gens(genotype_lists.size()), cur_gens, next_gens;

    for (size_t i = 0; i < genotype_lists.size(); i++) {
      all_gens[i] = i;
    }

    if (!max_funs) max_funs = fit_funs.size();
    // std::cout << "in lexicase" << std::endl;
    // Collect all fitness info. (@CAO: Technically only do this is cache is turned on?)
    emp::vector< emp::vector<double> > fitnesses(fit_funs.size());
    for (size_t fit_id = 0; fit_id < fit_funs.size(); ++fit_id) {
      fitnesses[fit_id].resize(genotype_counts.size());
      // std::cout << fit_id << std::endl;
      int id = 0;
      for (auto & gen : genotype_lists) {
        fitnesses[fit_id][id] = fit_funs[fit_id](world.GetOrg(gen[0]));
        id++;
      }
    }

    // std::cout << to_string(fitnesses) << std::endl;
  // std::cout << "fitness calculated" << std::endl;
    // Go through a new ordering of fitness functions for each selections.
  // std::cout << "randdomized" << std::endl;
    for (size_t repro = 0; repro < repro_count; ++repro) {
  // std::cout << "repro: " << repro << std::endl;
      // Determine the current ordering of the functions.
      emp::vector<size_t> order;

      if (max_funs == fit_funs.size()) {
        order = GetPermutation(world.GetRandom(), fit_funs.size());
      } else {
        order.resize(max_funs); // We want to limit the total numebr of tests done.
        for (auto & x : order) x = world.GetRandom().GetUInt(fit_funs.size());
      }
      // @CAO: We could have selected the order more efficiently!
  // std::cout << "reoreder" << std::endl;
      // Step through the functions in the proper order.
      cur_gens = all_gens;  // Start with all of the organisms.
      int depth = -1;
      for (size_t fit_id : order) {
        // std::cout << "fit_id: " << fit_id << std::endl;
        depth++;

        // std::cout << "about to index" << std::endl;
        // std::cout << to_string(fitnesses[fit_id]) << std::endl;
        // std::cout << cur_orgs[0] << std::endl;
        double max_fit = fitnesses[fit_id][cur_gens[0]];
        next_gens.push_back(cur_gens[0]);
        // std::cout << "Starting max: " << max_fit << to_string(cur_gens) << std::endl;
        for (size_t gen_id : cur_gens) {

          const double cur_fit = fitnesses[fit_id][gen_id];
          // std::cout << "gen_id: " << gen_id << "Fit: " << cur_fit << std::endl;
          if (cur_fit > max_fit) {
            max_fit = cur_fit;             // This is a the NEW maximum fitness for this function
            next_gens.resize(0);           // Clear out orgs with former maximum fitness
            next_gens.push_back(gen_id);   // Add this org as only one with new max fitness
            // std::cout << "New max: " << max_fit << " " << cur_gens.size() << std::endl;
          }
          else if (cur_fit == max_fit) {
            next_gens.push_back(gen_id);   // Same as cur max fitness -- save this org too.
            // std::cout << "Adding: " << gen_id << std::endl;
          }
        }
        // Make next_orgs into new cur_orgs; make cur_orgs allocated space for next_orgs.
        std::swap(cur_gens, next_gens);
        next_gens.resize(0);

        if (cur_gens.size() == 1) break;  // Stop if we're down to just one organism.
      }

      // Place a random survivor (all equal) into the next generation!
      emp_assert(cur_gens.size() > 0, cur_gens.size(), fit_funs.size(), all_gens.size());
      size_t options = 0;
      for (size_t gen : cur_gens) {
        options += genotype_lists[gen].size();
      }
      size_t winner = world.GetRandom().GetUInt(options);
      int repro_id = -1;

      for (size_t gen : cur_gens) {
        if (winner < genotype_lists[gen].size()) {
          repro_id = (int) genotype_lists[gen][winner];
          break;
        }
        winner -= genotype_lists[gen].size();
      }
      emp_assert(repro_id != -1, repro_id, winner, options);

      // std::cout << depth << "about to calc used" <<std::endl;
      emp::vector<size_t> used = Slice(order, 0, depth+1);
      // If the world has a OnLexicaseSelect method, call it
      // std::cout << depth << " " << to_string(used) << std::endl;
      TriggerOnLexicaseSelect(world, used, repro_id);
      world.DoBirth( world.GetGenomeAt(repro_id), repro_id );
    }
    // std::cout << "Done with lex" << std::endl;
  }




  // EcoSelect works like Tournament Selection, but also uses a vector of supplimentary fitness
  // functions.  The best individuals on each supplemental function divide up a resource pool.
  // NOTE: You must turn off the FitnessCache for this function to work properly.
  template<typename ORG>
  void EcoSelect(World<ORG> & world, const emp::vector<std::function<double(ORG &)> > & extra_funs,
                  const emp::vector<double> & pool_sizes, size_t t_size, size_t tourny_count=1)
  {
    emp_assert(world.GetFitFun(), "Must define a base fitness function");
    emp_assert(world.GetSize() > 0);
    emp_assert(t_size > 0 && t_size <= world.GetSize(), t_size, world.GetSize());
    // emp_assert(world.IsCacheOn() == false, "Ecologies mean constantly changing fitness!");

    if (world.IsCacheOn()) {
        world.ClearCache();
    }

    // Setup info to track fitnesses.
    emp::vector<double> base_fitness(world.GetSize());
    emp::vector< emp::vector<double> > extra_fitnesses(extra_funs.size());
    emp::vector<double> max_extra_fit(extra_funs.size(), 0.0);
    emp::vector<size_t> max_count(extra_funs.size(), 0);
    for (size_t i=0; i < extra_funs.size(); i++) {
      extra_fitnesses[i].resize(world.GetSize());
    }

    // Collect all fitness info.
    for (size_t org_id = 0; org_id < world.GetSize(); org_id++) {
      base_fitness[org_id] = world.CalcFitnessID(org_id);
      for (size_t ex_id = 0; ex_id < extra_funs.size(); ex_id++) {
        double cur_fit = extra_funs[ex_id](world.GetOrg(org_id));
        extra_fitnesses[ex_id][org_id] = cur_fit;
        if (cur_fit > max_extra_fit[ex_id]) {
          max_extra_fit[ex_id] = cur_fit;
          max_count[ex_id] = 1;
        }
        else if (cur_fit == max_extra_fit[ex_id]) {
          max_count[ex_id]++;
        }
      }
    }

    // Readjust base fitness to reflect extra resources.
    for (size_t ex_id = 0; ex_id < extra_funs.size(); ex_id++) {
      if (max_count[ex_id] == 0) continue;  // No one gets this reward...

      // The current bonus is divided up among the organisms that earned it...
      const double cur_bonus = pool_sizes[ex_id] / max_count[ex_id];
      // std::cout << "Bonus " << ex_id << " = " << cur_bonus
      //           << "   max_extra_fit = " << max_extra_fit[ex_id]
      //           << "   max_count = " << max_count[ex_id]
      //           << std::endl;

      for (size_t org_id = 0; org_id < world.GetSize(); org_id++) {
        // If this organism is the best at the current resource, git it the bonus!
        if (extra_fitnesses[ex_id][org_id] == max_extra_fit[ex_id]) {
          base_fitness[org_id] += cur_bonus;
        }
      }
    }


    emp::vector<size_t> entries;
    for (size_t T = 0; T < tourny_count; T++) {
      entries.resize(0);
      for (size_t i=0; i<t_size; i++) entries.push_back( world.GetRandomOrgID() ); // Allows replacement!

      double best_fit = base_fitness[entries[0]];
      size_t best_id = entries[0];

      // Search for a higher fit org in the tournament.
      for (size_t i = 1; i < t_size; i++) {
        const double cur_fit = base_fitness[entries[i]];
        if (cur_fit > best_fit) {
          best_fit = cur_fit;
          best_id = entries[i];
        }
      }

      // Place the highest fitness into the next generation!
      world.DoBirth( world.GetGenomeAt(best_id), best_id, 1 );
    }
  }

  /// EcoSelect can be provided a single value if all pool sizes are identical.
  template<typename ORG>
  void EcoSelect(World<ORG> & world, const emp::vector<typename World<ORG>::fun_calc_fitness_t > & extra_funs,
                  double pool_sizes, size_t t_size, size_t tourny_count=1)
  {
    emp::vector<double> pools(extra_funs.size(), pool_sizes);
    EcoSelect(world, extra_funs, pools, t_size, tourny_count);
  }

}

#endif<|MERGE_RESOLUTION|>--- conflicted
+++ resolved
@@ -278,11 +278,7 @@
 
     // @CAO: Can probably optimize a bit!
 
-<<<<<<< HEAD
-    std::map<typename World<ORG>::genome_t, int> genotype_counts;
-=======
     std::map<typename decltype(World<ORG>())::genome_t, int> genotype_counts;
->>>>>>> 664b5930
     emp::vector<emp::vector<size_t>> genotype_lists;
 
     // Find all orgs with same genotype - we can dramatically reduce
