/**
 *  @note This file is part of Empirical, https://github.com/devosoft/Empirical
 *  @copyright Copyright (C) Michigan State University, MIT Software license; see doc/LICENSE.md
 *  @date 2017-2018
 *
 *  @file  World.h
 *  @brief Definition of a base class for a World template for use in evolutionary algorithms.
 *
 *  A definition of the emp::World template, linking in specialized file handling, iterators,
 *  and selection techniques for evolutionary computation applications.
 *
 *
 *  @todo Adjust automatic mutations to be done AFTER positions are determined so that a function
 *        can be provided that excludes some sites from being mutated.
 *  @todo We should Specialize World so that ANOTHER world can be used as an ORG, with proper
 *        delegation to facilitate demes, pools, islands, etc.
 *  @todo We should be able to have any number of systematics managers, based on various type_trait
 *        information a that we want to track.
 *  @todo Add a signal for DoBirth() for when a birth fails.
 *  @todo Add a signal for when organism positions are swapped.
 *  @todo Add a signal for population Reset() (and possibly Clear?)
 *  @todo Add a feature to maintain population sorted by each phenotypic trait.  This will allow
 *        us to more rapidly find phenotypic neighbors and know the current extremes for each
 *        phenotype.
 */

#ifndef EMP_EVO_WORLD_H
#define EMP_EVO_WORLD_H

#include <functional>
#include <map>

#include "../base/Ptr.h"
#include "../base/vector.h"
#include "../control/Signal.h"
#include "../control/SignalControl.h"
#include "../data/Trait.h"
#include "../data/DataFile.h"
#include "../data/DataManager.h"
#include "../meta/reflection.h"
#include "../tools/map_utils.h"
#include "../tools/Random.h"
#include "../tools/Range.h"
#include "../tools/random_utils.h"
#include "../tools/string_utils.h"

// World-specific includes.
#include "Systematics.h"     // Track relationships among organisms.
#include "World_iterator.h"  // Allow iteration through organisms in a world.
#include "World_reflect.h"   // Handle needed reflection on incoming organism classes.
#include "World_select.h"    // Include all built-in selection functions for World.
#include "World_structure.h" // Include additional function to setup world structure.

namespace emp {

  ///  @brief Setup a World with a population of organisms that can evolve or deal with ecological effects.
  ///
  ///  There are three ways that organisms can enter the population:
  ///   * InjectAt(org, pos) - place the organism at the specified position in the population.
  ///   * Inject(org) - place the organism using a default postion (given other settings).
  ///   * DoBirth(org, parent_pos) - place the organism using current birth settings.
  ///
  ///  If the population is in EA mode (with synchronous generations), DoBirth will place offspring in
  ///  a "next generation" placeholder population.  Update() will move orgs into primary population.
  ///
  ///  Organisms have a series of functions that are called on them that are chosen:
  ///
  ///  FITNESS: Most selection methods require a fitness function to help determine who should be
  ///           replicated.  Other systems merely use fitness as a measured output.
  ///   0. If you explicitly set the fitness function using SetFitFun(), it will have priority.
  ///   1. If the organism type has a "GetFitness()" member function, use it!
  ///   2. If the organism type can be cast to double, use it!
  ///   3. Start with a fitness function that throws an assert indicating function must be set.
  ///
  ///  MUTATIONS: The mutation function deteramines a main source of variation for most evolving
  ///             systems.
  ///   0. If you set the mutation function using SetMutFun(), it will have priority.
  ///   1. Or DoMutations(random) member function.
  ///   2. Empty, with assert.
  ///
  ///  PRINTING: How should organisms be printed to the command line?
  ///   0. Setting the print function with SetPrintFun() member function.
  ///   1. Org Print() member function
  ///   2. Proper operator<<
  ///   3. Do not print, just Assert
  ///
  ///  GENOMES: Do organisms have a genome separate from their instantiation?  By default, the full
  ///           organism is returned when a genome is requested, but a GetGenome() member function
  ///           in the organism type will override this behavior.
  ///   1. GetGenome member function
  ///   2. Return org AS genome.

  template <typename ORG>
  class World {
    friend class World_iterator< World<ORG> >;
  public:
    // --- Publicly available types ---
    using this_t = World<ORG>;                 ///< Resolved type of this templated class.
    using org_t = ORG;                         ///< Type of organisms in this world.
    using value_type = org_t;                  ///< Identical to org_t; vector compatibility.
    using pop_t = emp::vector<Ptr<ORG>>;       ///< Type for whole populations.
    using iterator_t = World_iterator<this_t>; ///< Type for this world's iterators.
    using fit_cache_t = emp::vector<double>;   ///< Type for fitness caches for pops.

<<<<<<< HEAD
    using genome_t = typename emp::find_genome_t<ORG>;   ///< Type of underlying genomes.
    using genotype_t = emp::Taxon<genome_t>;             ///< Type of full genome category.
    using genotype_vec_t = emp::vector<Ptr<genotype_t>>; ///< Type of genotype vectors.
=======
    using genome_t = typename emp::find_genome_t<ORG>;  ///< Type of underlying genomes.
>>>>>>> c754a1ae

    /// Function type for calculating fitness.
    using fun_calc_fitness_t    = std::function<double(ORG&)>;

    /// Function type for calculating the distance between two organisms.
    using fun_calc_dist_t       = std::function<double(ORG&,ORG&)>;

    /// Function type for a mutation operator on an organism.
    using fun_do_mutations_t    = std::function<size_t(ORG&,Random&)>;

    /// Function type for determining if a mutation should happen
    using fun_should_mutate_t = std::function<bool(size_t pos)>;

    /// Function type for printing an organism's info to an output stream.
    using fun_print_org_t       = std::function<void(ORG&,std::ostream &)>;

    /// Function type for retrieving a genome from an organism.
    using fun_get_genome_t      = std::function<const genome_t & (ORG &)>;

    /// Function type for injecting organisms into a world (returns inject position)
    using fun_find_inject_pos_t = std::function<WorldPosition(Ptr<ORG>)>;

    /// Function type for adding a newly born organism into a world (returns birth position)
    using fun_find_birth_pos_t  = std::function<WorldPosition(Ptr<ORG>, WorldPosition)>;

    /// Function type for determining picking and killing an organism (returns newly empty position)
    using fun_kill_org_t        = std::function<WorldPosition()>;

    /// Function type for identifying an organism's random neighbor.
    using fun_get_neighbor_t    = std::function<WorldPosition(WorldPosition)>;

  protected:
    // Internal state member variables
    size_t update;                  ///< How many times has Update() been called?
    Ptr<Random> random_ptr;         ///< @brief Random object to use.
    bool random_owner;              ///< Did we create our own random number generator?
    WorldVector<Ptr<ORG>> pops;     ///< The set of active [0] and "next" [1] organisms in population.
    pop_t & pop;                    ///< A shortcut to pops[0].
    size_t num_orgs;                ///< How many organisms are actually in the population.
<<<<<<< HEAD
    fit_cache_t fit_cache;          ///< vector size == 0 when not caching; uncached values == 0.
    genotype_vec_t genotypes;       ///< Genotypes for the corresponding orgs.
    genotype_vec_t next_genotypes;  ///< Genotypes for corresponding orgs in next pop.
=======
    size_t update;                  ///< How many times has Update() been called?
    emp::vector<double> fit_cache;  ///< vector size == 0 when not caching; uncached values == 0.
>>>>>>> c754a1ae

    // Configuration settings
    std::string name;               ///< Name of this world (for use in configuration.)
    bool cache_on;                  ///< Should we be caching fitness values?
    std::vector<size_t> pop_sizes;  ///< Sizes of population dimensions (eg, 2 vals for grid)
    emp::TraitSet<ORG> phenotypes;  ///< What phenotypes are we tracking?
    emp::vector<emp::Ptr<DataFile>> files;    ///< Output files.

    bool is_synchronous;            ///< Does this world have synchronous generations?
    bool is_space_structured;       ///< Do we have a spatially structured population?
    bool is_pheno_structured;       ///< Do we have a phenotypically structured population?

    /// Potential data nodes -- these should be activated only if in use.

    DataManager<double, data::Current, data::Info, data::Range, data::Stats> data_nodes;

<<<<<<< HEAD
    // Configurable functions.                       Function to...
    fun_calc_fitness_t     fun_calc_fitness;    ///< ...evaluate fitness for provided organism.
    fun_do_mutations_t     fun_do_mutations;    ///< ...mutate an organism.
    fun_print_org_t        fun_print_org;       ///< ...print an organism.
    fun_get_genome_t       fun_get_genome;      ///< ...determine the genome object of an organism.
    fun_find_inject_pos_t  fun_find_inject_pos; ///< ...find where to inject a new, external organism.
    fun_find_birth_pos_t   fun_find_birth_pos;  ///< ...find where to add a new offspring organism.
    fun_kill_org_t         fun_kill_org;        ///< ...kill an organism.
    fun_get_neighbor_t     fun_get_neighbor;    ///< ...choose a random neighbor "near" specified id.
=======
    // Configurable functions.
    fun_calc_fitness_t  fun_calc_fitness;   ///< Function to evaluate fitness for provided organism.
    fun_do_mutations_t  fun_do_mutations;   ///< Function to mutate an organism.
    fun_print_org_t     fun_print_org;      ///< Function to print an organism.
    fun_get_genome_t    fun_get_genome;     ///< Determine the genome object of an organism.
    fun_add_inject_t    fun_add_inject;     ///< Technique to inject a new, external organism.
    fun_add_birth_t     fun_add_birth;      ///< Technique to add a new offspring organism.
    fun_get_neighbor_t  fun_get_neighbor;   ///< Choose a random neighbor near specified id.
    fun_should_mutate_t fun_should_mutate;  ///< Determine if an organism should be mutated
>>>>>>> c754a1ae

    /// Attributes are a dynamic way to track extra characteristics about a world.
    std::map<std::string, std::string> attributes;

    /// Phylogeny and line-of-descent data collection.
    emp::vector<Ptr<SystematicsBase<ORG> >> systematics;
    std::unordered_map<std::string, int> systematics_labels;

    // == Signals ==
    SignalControl control;  // Setup the world to control various signals.
<<<<<<< HEAD
                                                     //   Trigger signal...
    Signal<void(size_t)>       before_repro_sig;     ///< ...before organism gives birth w/parent position.
    Signal<void(ORG &)>        offspring_ready_sig;  ///< ...when offspring organism is built.
    Signal<void(ORG &)>        inject_ready_sig;     ///< ...when outside organism is ready to inject.
    Signal<void(ORG &,size_t)> before_placement_sig; ///< ...before placing any organism into target cell.
    Signal<void(size_t)>       on_placement_sig;     ///< ...after any organism is placed into world.
    Signal<void(size_t)>       on_update_sig;        ///< ...at the beginning of Update()
    Signal<void(size_t)>       on_death_sig;         ///< ...immediately before any organism dies.
    Signal<void(WorldPosition,WorldPosition)> on_swap_sig; ///< ...after org positions are swapped
    Signal<void()>             world_destruct_sig;   ///< ...in the World destructor.
=======
    Signal<void(size_t)> before_repro_sig;    ///< Trigger signal before organism gives birth.
    Signal<void(ORG &)> offspring_ready_sig;  ///< Trigger signal when offspring organism is built.
    Signal<void(ORG &)> inject_ready_sig;     ///< Trigger when external organism is ready to inject.
    Signal<void(ORG &, size_t, size_t)> after_mutation_sig;   ///< Trigger when mutations to new org are done being made
    Signal<void(size_t)> org_placement_sig;   ///< Trigger when any organism is placed into world.
    Signal<void(size_t)> on_update_sig;       ///< Trigger at the beginning of Update()
    Signal<void(size_t)> on_death_sig;        ///< Trigger when any organism dies.
    Signal<void()>       world_destruct_sig;  ///< Trigger in the World destructor.
>>>>>>> c754a1ae

    /// Build a Setup function in world that calls ::Setup() on whatever is passed in IF it exists.
    EMP_CREATE_OPTIONAL_METHOD(SetupOrg, Setup);

    /// Get the current cached value for the organism at the specified position.
    double GetCache(size_t id) const { return (id < fit_cache.size()) ? fit_cache[id] : 0.0; }

    /// Clear the cache value at the specified position.
    void ClearCache(size_t id) { if (id < fit_cache.size()) fit_cache[id] = 0.0; }

  public:
    /// The World constructor can take two arguments, both optional:
    /// * a random number generator (either a pointer or reference)
    /// * a unique name for the world
    /// If no name is provided, the world remains nameless.
    /// If no random number generator is provided, gen_random determines if one shold be created.
    World(std::string _name="", bool gen_random=true)
<<<<<<< HEAD
      : update(0), random_ptr(nullptr), random_owner(false), pops(), pop(pops[0]), num_orgs(0)
      , fit_cache(), genotypes(), next_genotypes()
=======
      : random_ptr(nullptr), random_owner(false), pop(), next_pop(), num_orgs(0), update(0), fit_cache()
>>>>>>> c754a1ae
      , name(_name), cache_on(false), pop_sizes(1,0), phenotypes(), files()
      , is_synchronous(false), is_space_structured(false), is_pheno_structured(false)
      , fun_calc_fitness(), fun_do_mutations(), fun_print_org(), fun_get_genome()
<<<<<<< HEAD
      , fun_find_inject_pos(), fun_find_birth_pos(), fun_kill_org(), fun_get_neighbor()
      , attributes(), systematics(true,true,false)
=======
      , fun_add_inject(), fun_add_birth(), fun_get_neighbor(), fun_should_mutate([](size_t pos){return true;})
      , attributes()
>>>>>>> c754a1ae
      , control()
      , before_repro_sig(to_string(name,"::before-repro"), control)
      , offspring_ready_sig(to_string(name,"::offspring-ready"), control)
      , inject_ready_sig(to_string(name,"::inject-ready"), control)
      , before_placement_sig(to_string(name,"::before-placement"), control)
      , on_placement_sig(to_string(name,"::on-placement"), control)
      , on_update_sig(to_string(name,"::on-update"), control)
      , on_death_sig(to_string(name,"::on-death"), control)
      , on_swap_sig(to_string(name,"::on-swap"), control)
      , world_destruct_sig(to_string(name,"::wolrd-destruct"), control)
    {
      if (gen_random) NewRandom();
      SetDefaultFitFun<this_t, ORG>(*this);
      SetDefaultMutFun<this_t, ORG>(*this);
      SetDefaultPrintFun<this_t, ORG>(*this);
      SetDefaultGetGenomeFun<this_t, ORG>(*this);
      SetPopStruct_Mixed();  // World default structure is well-mixed.
    }
    World(Random & rnd, std::string _name="") : World(_name,false) { random_ptr = &rnd; }

    ~World() {
      world_destruct_sig.Trigger();
      Clear();
      if (random_owner) random_ptr.Delete();
      for (Ptr<SystematicsBase<ORG> > s : systematics) {
        s.Delete();
      }

      for (auto file : files) {
        file.Delete();
      }
    }

    // --- Accessing Organisms or info ---

    /// How many organisms can fit in the world?
    size_t GetSize() const { return pop.size(); }

    /// How many organisms are currently in the world?
    size_t GetNumOrgs() const { return num_orgs; }

    /// What update number is the world currently on? (assumes Update() is being used)
    size_t GetUpdate() const { return update; }

    /// How many cells wide is the world? (assumes grids are active.)
    size_t GetWidth() const { return pop_sizes[0]; }

    /// How many cells tall is the world? (assumes grids are active.)
    size_t GetHeight() const { return pop_sizes[1]; }

    /// Get the full population to analyze externally.
    const pop_t & GetFullPop() const { return pop; }

    /// What phenotypic traits is the population tracking?
    const emp::TraitSet<ORG> & GetPhenotypes() const { return phenotypes; }

    /// Add an already-constructed datafile.
    DataFile & AddDataFile(emp::Ptr<DataFile> file);

    /// Lookup a file by name.
    DataFile & GetFile(const std::string & filename) {
      for (emp::Ptr<DataFile> file : files) {
        if (file->GetFilename() == filename) return *file;
      }
      emp_assert(false, "Trying to lookup a file that does not exist.", filename);
    }

    /// Does the specified cell ID have an organism in it?
    bool IsOccupied(WorldPosition pos) const { return pops.IsValid(pos) && pops(pos); }

    /// Are we currently caching fitness values?
    bool IsCacheOn() const { return cache_on; }

    /// Are generations being evaluated synchronously?
    /// (i.e., Update() places all births into the population after removing all current organisms.)
    bool IsSynchronous() const { return is_synchronous; }

    /// Is there some sort of spatial structure to the population?
    /// (i.e., are some organisms closer together than others.)
    bool IsSpaceStructured() const { return is_space_structured; }

    /// Is there some sort of structure to the population based on phenotype?
    /// (i.e., are phenotypically-similar organisms forced to be closer together?)
    bool IsPhenoStructured() const { return is_pheno_structured; }

    /// Denote that this World will be treated as having synchronous generations.
    /// (Note: this function does not change functionality, just indicates what's happening!)
    this_t & MarkSynchronous(bool in=true) { is_synchronous = in; return *this; }

    /// Denote that the World will have a spatial structure to the organisms.
    /// (Note: this function does not change functionality, just indicates what's happening!)
    this_t & MarkSpaceStructured(bool in=true) { is_space_structured = in; return *this; }

    /// Denote that the World will have organisms structured based on phenotype.
    /// (Note: this function does not change functionality, just indicates what's happening!)
    this_t & MarkPhenoStructured(bool in=true) { is_pheno_structured = in; return *this; }

    /// Index into a world to obtain a const reference to an organism.  Any manipulations to
    /// organisms should go through other functions to be tracked appropriately.
    /// Will trip assert if cell is not occupied.
    const ORG & operator[](size_t id) const {
      emp_assert(pop[id] != nullptr, id);  // Should not index to a null organism!
      return *(pop[id]);
    }

    /// Retrieve a reference to the organsim as the specified position.
    /// Same as operator[]; will trip assert if cell is not occupied.
    ORG & GetOrg(size_t id) {
      emp_assert(id < pop.size());         // Pop must be large enough.
      emp_assert(pop[id] != nullptr, id);  // Should not index to a null organism!
      return *(pop[id]);
    }

    /// Retrieve a const reference to the organsim as the specified x,y coordinates.
    /// @CAO: Technically, we should set this up with any number of coordinates.
    ORG & GetOrg(size_t x, size_t y) { return GetOrg(x+y*GetWidth()); }

    /// Retrive a pointer to the contents of a speciefied cell; will be nullptr if the cell is
    /// not occupied.
    const Ptr<ORG> GetOrgPtr(size_t id) const { return pop[id]; }

    /// Retrieve a reference to the organsim as the specified position in the NEXT population.
    /// Will trip assert if cell is not occupied.
    ORG & GetNextOrg(size_t id) {
      emp_assert(id < pops[1].size());         // Next pop must be large enough.
      emp_assert(pops[1][id] != nullptr, id);  // Should not index to a null organism!
      return *(pops[1][id]);
    }

    /// Retrieve the genome corresponding to a specified organism.
    const genome_t & GetGenome(ORG & org) { return fun_get_genome(org); }

    /// Retrive the genome corresponding to the organism at the specified position.
    const genome_t & GetGenomeAt(size_t id) { return fun_get_genome(GetOrg(id)); }

    /// Get a systematics manager (which is tracking lineages in the population.)
    /// @param id - which systematics manager to return? Systematics managers are
    /// stored in the order they are added to the world.
    Ptr<SystematicsBase<ORG> > GetSystematics(int id=0) { 
      emp_assert(systematics.size() > 0, "Cannot get systematics file. No systematics file to track.");
      emp_assert(id < (int)systematics.size(), "Invalid systematics file requested.", id, systematics.size());

<<<<<<< HEAD
    /// Get the genotype currently associated with a specific organism.
    Ptr<genotype_t> GetGenotypeAt(WorldPosition pos) {
      return pos.IsActive() ? genotypes[pos.GetIndex()] : next_genotypes[pos.GetIndex()];
=======
      return systematics[id]; 
>>>>>>> c754a1ae
    }

    /// Get a systematics manager (which is tracking lineages in the population.)
    /// @param id - which systematics manager to return? Systematics managers are
    /// stored in the order they are added to the world.
    Ptr<SystematicsBase<ORG> > GetSystematics(std::string label) { 
      emp_assert(Has(systematics_labels, label), "Invalid systematics manager label");

      return systematics[systematics_labels[label]]; 
    }


    void RemoveSystematics(int id) { 
      emp_assert(systematics.size() > 0, "Cannot remove systematics file. No systematics file to track.");
      emp_assert(id < systematics.size(), "Invalid systematics file requested to be removed.", id, systematics.size());
      
      systematics[id].Delete(); 
      systematics[id] = nullptr; 

      for (auto el : systematics_labels) {
        if (el.second == id) {
          systematics_labels.erase(el.first);
        }
      }
    }

    void RemoveSystematics(std::string label) { 
      emp_assert(Has(systematics_labels, label), "Invalid systematics manager label");

      systematics[systematics_labels[label]].Delete(); 
      systematics[systematics_labels[label]] = nullptr;
      systematics_labels.erase(label) ;
    }


    template <typename ORG_INFO, typename DATA_STRUCT>
    void AddSystematics(Ptr<Systematics<ORG, ORG_INFO, DATA_STRUCT> > s, std::string label="systematics") {
      if (Has(systematics_labels, label)) {
        label += to_string(systematics.size());
      }
      systematics_labels[label] = systematics.size();

      if (is_synchronous) {
        s->SetTrackSynchronous(true);
      }

      systematics.push_back(s);
    }

    auto GetActiveTaxa(int id=0) {

    }


    /// Get the fitness function currently in use.
    fun_calc_fitness_t GetFitFun() { return fun_calc_fitness; }

    // --- CONFIGURE ---

    /// Set the population to always append new organisms on the end.
    /// Argument determines if the generations should be synchronous (true) or not (false, default)
    void SetPopStruct_Grow(bool synchronous_gen=false);

    /// Set the population to be well-mixed (with all organisms counting as neighbors.)
    /// Argument determines if the generations should be synchronous (true) or not (false, default)
    void SetPopStruct_Mixed(bool synchronous_gen=false);

    /// Set the population to be a grid of cells using the specified dimensions.  The third
    /// argument determines if the generations should be synchronous (true) or not (false, default)
    void SetPopStruct_Grid(size_t width, size_t height, bool synchronous_gen=false);

    /// Setup the population to automatically test for and trigger mutations.  By default, this
    /// occurs before deciding where an offspring should be placed. Note that this pre-placement
    /// timing may be needed if fitness or other phenotypic traits are required to determine placement.
    void SetAutoMutate() {
      OnOffspringReady( [this](ORG & org){ DoMutationsOrg(org); } );
    }

<<<<<<< HEAD
    /// Setup the population to automatically test for and trigger mutations based on a provided
    /// test function that takes the position where the offspring will be placed and indicates
    /// (true/false) whether mutations should be processed.  This timing allows position to
    /// influence mutations.
    void SetAutoMutate(std::function<bool(size_t pos)> test_fun) {
      OnBeforePlacement( [this,test_fun](ORG & org, size_t pos){ if (test_fun(pos)) DoMutationsOrg(org); } );
=======
    void SetSynchronousSystematics(bool synchronous) {
      for (Ptr<SystematicsBase<ORG> > s : systematics) {
        s->SetTrackSynchronous(synchronous);
      }
>>>>>>> c754a1ae
    }

    /// Add a new phenotype measuring function.
    // void AddPhenotype(const std::string & name, std::function<double(ORG &)> fun) {
    //   phenotypes.AddTrait(name, fun);
    // }
    template <typename... Ts>
    void AddPhenotype(Ts &&... args) {
      phenotypes.AddTrait(std::forward<Ts>(args)...);
    }

    /// Access a data node that tracks fitness information in the population.  The fitness will not
    /// be collected until the first Update() after this function is initially called, signaling
    /// the need for this information.
    Ptr<DataMonitor<double>> GetFitnessDataNode() {
      if (!data_nodes.HasNode("fitness")) {
        DataMonitor<double> & node = data_nodes.New("fitness");

        // Collect fitnesses each update...
        OnUpdate(
          [this, &node](size_t){
            node.Reset();
            for (size_t i = 0; i < pop.size(); i++) {
              if (IsOccupied(i)) node.AddDatum( CalcFitnessID(i) );
            }
          }
        );
      }
      return &(data_nodes.Get("fitness"));
    }

    // Returns a reference so that capturing it in a lambda to call on update
    // is less confusing. It's possible we should change it to be consistent
    // with GetFitnessDataNode, though.
    Ptr<DataMonitor<double>> AddDataNode(const std::string & name) {
      emp_assert(!data_nodes.HasNode(name));
      return &(data_nodes.New(name));
    }

    Ptr<DataMonitor<double>> GetDataNode(const std::string & name) {
      return &(data_nodes.Get(name));
    }

    /// Setup an arbitrary file; no default filename available.
    DataFile & SetupFile(const std::string & filename);
    
    /// Setup a file to be printed that collects fitness information over time.
    DataFile & SetupFitnessFile(const std::string & filename="fitness.csv", const bool & print_header=true);

    /// Setup a file to be printed that collects systematics information over time.
    DataFile & SetupSystematicsFile(std::string label, const std::string & filename="systematics.csv", const bool & print_header=true);
    /// Setup a file to be printed that collects systematics information over time.
    DataFile & SetupSystematicsFile(int id=0, const std::string & filename="systematics.csv", const bool & print_header=true);

    /// Setup a file to be printed that collects population information over time.
    DataFile & SetupPopulationFile(const std::string & filename="population.csv", const bool & print_header=true);

    /// Setup the function to be used when fitness needs to be calculated.  The provided function
    /// should take a reference to an organism and return a fitness value of type double.
    void SetFitFun(const fun_calc_fitness_t & fit_fun) { fun_calc_fitness = fit_fun; }

    /// Setup the function to be used to mutate an organism.  It should take a reference to an
    /// organism and return the number of mutations that occurred.
    void SetMutFun(const fun_do_mutations_t & mut_fun, size_t pos=0) {
      fun_do_mutations = mut_fun;
      SetShouldMutateFun([pos](size_t loc){return loc >= pos;});
    }

    /// Setup the function to be used to determine if an organism should mutate
    void SetShouldMutateFun(const fun_should_mutate_t & should_mut_fun) {
      fun_should_mutate = should_mut_fun;
    }

    /// Setup the function to be used to print an organism.  It should take a reference to an
    /// organism and an std::ostream, with a void return.  The organism should get printed to
    /// the provided ostream.
    void SetPrintFun(const fun_print_org_t & print_fun) { fun_print_org = print_fun; }

    /// Setup the function to extract or convert an organism to a genome.  It should take an
    /// organism reference and return a const genome reference.
    void SetGetGenomeFun(const fun_get_genome_t & _fun) { fun_get_genome = _fun; }

    /// Setup the function to inject an organism into the population.  It should take a pointer
    /// to the organism to be injected and return a WorldPosition indicating where it was placed.
    void SetAddInjectFun(const fun_find_inject_pos_t & _fun) { fun_find_inject_pos = _fun; }

    /// Setup the function to place a newly born organism into the population.  It should take a
    /// pointer to the new organism and the position of the parent, returning a WorldPosition
    /// indicating where it was placed.
    void SetAddBirthFun(const fun_find_birth_pos_t & _fun) { fun_find_birth_pos = _fun; }

    /// Setup the function to kill an organism.  It should return a WorldPosition indicating
    /// the newly empty cell, which is not necessarily where the kill occurred.
    void SetKillOrgFun(const fun_kill_org_t & _fun) { fun_kill_org = _fun; }

    /// Setup the function to take an organism position id and return a random neighbor id from
    /// the population.
    void SetGetNeighborFun(const fun_get_neighbor_t & _fun) { fun_get_neighbor = _fun; }

    /// Same as setting a fitness function, but uses Goldberg and Richardson's fitness sharing
    /// function (1987) to make similar organisms detract from each other's fitness and prevent
    /// the population from clustering around a single peak.  In addition to the base fitness
    /// function, a shared fitness function also requires:
    ///  * a distance function that takes references to two organisms and returns a double
    ///    indicating the distance between those organisms,
    ///  * a sharing threshold (sigma share) that defines the maximum distance at which members
    ///    should be consdered in the same niche,
    ///  * and a value of alpha, which controls the shape of the fitness sharing curve.
    void SetSharedFitFun(const fun_calc_fitness_t & fit_fun, const fun_calc_dist_t & dist_fun,
                         double sharing_threshold, double alpha);

    // Deal with Signals

    /// Access signal controller used for this world directly.
    SignalControl & GetSignalControl() { return control; }


    /// Provide a function for World to call each time an organism is about to give birth.
    /// Trigger:  Immediately prior to parent producing offspring
    /// Argument: World ID for the parent-to-be
    /// Return:   Key value needed to make future modifications.
    SignalKey OnBeforeRepro(const std::function<void(size_t)> & fun) {
      return before_repro_sig.AddAction(fun);
    }

    /// Provide a function for World to call after an offspring organism has been created, but
    /// before it is inserted into the World.
    /// Trigger:  Offspring about to enter population
    /// Argument: Reference to organism about to be placed in population.
    /// Return:   Key value needed to make future modifications.
    SignalKey OnOffspringReady(const std::function<void(ORG &)> & fun) {
      return offspring_ready_sig.AddAction(fun);
    }

    /// Provide a function for World to call before an external organim is injected into the World.
    /// Trigger:  New organism about to be added to population from outside
    /// Argument: Reference to organism about to be placed in population.
    /// Return:   Key value needed to make future modifications.
    SignalKey OnInjectReady(const std::function<void(ORG &)> & fun) {
      return inject_ready_sig.AddAction(fun);
    }

    /// Provide a function for World to call before an organism is added to the active population,
    /// but after position is found.  With synchonous generations, this occurs during Update().
    /// Trigger:  Organism is about to be added to population; position is known (either born or injected)
    /// Args:     (1) Reference to organism about to be placed; (2) Position organism will be placed.
    /// Return:   Key value needed to make future modifications.
    SignalKey OnBeforePlacement(const std::function<void(ORG &,size_t)> & fun) {
      return before_placement_sig.AddAction(fun);
    }


    // TODO
    SignalKey OnAfterMutation(const std::function<void(ORG &, size_t pos, size_t p_pos)> & fun) { return after_mutation_sig.AddAction(fun); }

    /// Provide a function for World to call immediately after any organism has been added to the
    /// active population.  With synchonous generations, this occurs during Update().
    /// Trigger:  Organism has been added to population (either born or injected)
    /// Argument: Position of organism placed in the population.
    /// Return:   Key value needed to make future modifications.
    SignalKey OnPlacement(const std::function<void(size_t)> & fun) {
      return on_placement_sig.AddAction(fun);
    }

    /// Provide a function for World to call each time Update() is run.
    /// Trigger:  New update is starting
    /// Argument: Update number (sequentially increasing)
    /// Return:   Key value needed to make future modifications.
    SignalKey OnUpdate(const std::function<void(size_t)> & fun) {
      return on_update_sig.AddAction(fun);
    }

    /// Provide a function for World to call each time an organism is about to die.
    /// Trigger:  Organism is about to be killed
    /// Argument: Position of organism about to die
    /// Return:   Key value needed to make future modifications.
    SignalKey OnOrgDeath(const std::function<void(size_t)> & fun) {
      return on_death_sig.AddAction(fun);
    }

    /// Provide a function for World to call each time two organisms swap positions in world.
    /// Trigger:   Organisms have just swapped positions.
    /// Arguments: Positions of the two organisms.
    /// Return:    Key value needed to make future modifications.
    SignalKey OnSwapOrgs(const std::function<void(WorldPosition,WorldPosition)> & fun) {
      return on_swap_sig.AddAction(fun);
    }

    /// Provide a function for World to call at the start of its destructor (for additional cleanup).
    /// Trigger:  Destructor has begun to execture
    /// Argument: None
    /// Return:   Key value needed to make future modifications.
    SignalKey OnWorldDestruct(const std::function<void()> & fun) {
      return world_destruct_sig.AddAction(fun);
    }

    // --- MANAGE ATTRIBUTES ---

    /// Worlds can have arbitrary attributes that can be set and changed dynamically.
    /// This function determines if an attribute exists, regardless of its value.
    bool HasAttribute(const std::string & name) const { return Has(attributes, name); }

    /// Get the value for an attribute that you know exists.
    std::string GetAttribute(const std::string) const {
      emp_assert( Has(attributes, name) );
      return Find(attributes, name, "UNKNOWN");
    }

    /// Set the value of a new attribute on this world.  If the attribute already exists, it will
    /// be updated.  If it doesn't exist, it will be added.
    template <typename T>
    void SetAttribute(const std::string & name, T && val) { attributes[name] = to_string(val); }


    // --- UPDATE THE WORLD! ---

    /// Update the world:
    /// 1. Send out an update signal for any external functions to trigger.
    /// 2. If synchronous generations, move next population into place as the current popoulation.
    /// 3. Handle any data files that need to be printed this update.
    /// 4. Increment the current update number.
    void Update();

    /// Run the Process member function on all organisms in the population; forward any args passed
    /// into this function.
    template <typename... ARGS>
    void Process(ARGS &&... args) {   // Redirect to all orgs in the population!
      for (Ptr<ORG> org : pop) { if (org) org->Process(args...); }
    }

    /// Run the Process member function on a single, specified organism in the population;
    /// forward any args passed into this function.
    template <typename... ARGS>
    void ProcessID(size_t id, ARGS &&... args) {   // Redirect to all orgs in the population!
      if (pop[id]) pop[id]->Process(std::forward<ARGS>(args)...);
    }

    /// Reset the hardware for all organisms.
    void ResetHardware() {
      for (Ptr<ORG> org : pop) { if (org) org->ResetHardware(); }
    }

    // --- CALCULATE FITNESS ---

    /// Use the configured fitness function on the specified organism.
    double CalcFitnessOrg(ORG & org);

    /// Use the configured fitness function on the organism at the specified position.
    double CalcFitnessID(size_t id);

    /// Calculate the fitness of all organisms, storing the results in the cache.
    void CalcFitnessAll() const {
      emp_assert(cache_on, "Trying to calculate fitness of all orgs without caching.");
      for (size_t id = 0; id < pop.size(); id++) CalcFitnessID(id);
    }

    /// Turn on (or off) fitness caching for individual organisms.
    void SetCache(bool _in=true) { cache_on = _in; }

    /// Remove all currently cached fitness values (useful with changing environments, etc.)
    void ClearCache() { fit_cache.resize(0); }


    // --- MUTATIONS! ---

    /// Use mutation function on a single, specified organism.
    void DoMutationsOrg(ORG & org) {
      emp_assert(fun_do_mutations);  emp_assert(random_ptr);
      fun_do_mutations(org, *random_ptr);
    }

    /// Use mutation function on the organism at the specified position in the population.
    void DoMutationsID(size_t id) {
      emp_assert(pop[id]);
      DoMutationsOrg(*(pop[id]));
    }

    /// Use mutation function on ALL organisms in the population.
    void DoMutations(size_t start_id=0) {
      for (size_t id = start_id; id < pop.size(); id++) { if (pop[id]) DoMutationsID(id); }
    }

    // --- MANIPULATE ORGS IN POPULATION ---

    /// Remove all organisms from the world.
    void Clear();

    /// Clear all of the orgs and reset stats.
    void Reset() { Clear(); update = 0; }

    /// Swap the positions of two organisms.
    void Swap(WorldPosition pos1, WorldPosition pos2) {
      std::swap(pops(pos1), pops(pos2));
      on_swap_sig.Trigger(pos1, pos2);
    }

    /// Change the size of the world.  If the new size is smaller than the old, remove any
    /// organisms outside the new range.  If larger, new positions are empty.
    void Resize(size_t new_size) {
      for (size_t i = new_size; i < pop.size(); i++) RemoveOrgAt(i); // Remove orgs past new size.
      pop.resize(new_size, nullptr);                                 // Default new orgs to null.
    }

    /// Change the size of the world based on width and height.
    void Resize(size_t new_width, size_t new_height) {
      Resize(new_width * new_height);
      pop_sizes.resize(2);
      pop_sizes[0] = new_width; pop_sizes[1] = new_height;
    }

    /// Change the size of the world based on a vector of dimensions.
    void Resize(const emp::vector<size_t> & dims) {
      Resize(emp::Product(dims));
      pop_sizes = dims;
    }

<<<<<<< HEAD
    /// AddOrgAt is the core function to add organisms to the population (others must go through here)
    /// Note: This function ignores population structure, so requires you to manage your own structure.
    void AddOrgAt(Ptr<ORG> new_org, WorldPosition pos, Ptr<genotype_t> p_genotype=nullptr);

    /// RemoveOrgAt is the core function to remove organisms from the population.
    /// Note: This function ignores population structure, so requires you to manage your own structure.
    void RemoveOrgAt(WorldPosition pos);
=======
    /// AddOrgAt is the core function to add organisms to active population (others must go through here)
    /// Note: This function ignores population structue, so requires you to manage your own sturcture.
    OrgPosition AddOrgAt(Ptr<ORG> new_org, size_t pos, size_t p_pos=-1);

    /// AddNextOrgAt build up the next population during synchronous generations.
    /// Note: This function ignores population structue, so requires you to manage your own sturcture.
    OrgPosition AddNextOrgAt(Ptr<ORG> new_org, size_t pos, size_t p_pos=-1);

    /// RemoveOrgAt is the core function to remove an active organism.
    /// Note: This function ignores population structue, so requires you to manage your own sturcture.
    void RemoveOrgAt(size_t pos);

    /// RemoveNextOrgAt removes an organism waiting to placed into the next generation.
    /// Note: This function ignores population structue, so requires you to manage your own sturcture.
    void RemoveNextOrgAt(size_t pos);
>>>>>>> c754a1ae

    /// Inject an organism using the default injection scheme.
    void Inject(const genome_t & mem, size_t copy_count=1);

    /// Inject an organism at a specific position.
    void InjectAt(const genome_t & mem, const WorldPosition pos);

    /// Inject a random organism (constructor must facilitate!)
    template <typename... ARGS> void InjectRandomOrg(ARGS &&... args);

    /// Place one or more copies of an offspring into population; return position of last placed.
    WorldPosition DoBirth(const genome_t & mem, size_t parent_pos, size_t copy_count=1);

    // Kill off organism at the specified position (same as RemoveOrgAt, but callable externally)
    void DoDeath(const WorldPosition pos) { RemoveOrgAt(pos); }

    // Kill off an organism using internal kill method setup by population structure.
    void DoDeath() { fun_kill_org(); }

    // --- RANDOM FUNCTIONS ---

    /// Return a reference to the random number generator currently being used by world.
    Random & GetRandom() { emp_assert(random_ptr); return *random_ptr; }

    /// Setup a new random number generator created elsewhere.
    void SetRandom(Random & r);

    /// Create a new random number generator (that World will manage)
    void NewRandom(int seed=-1);

    /// Get the position a cell, at random.
    size_t GetRandomCellID() { return GetRandom().GetUInt(pop.size()); }

    /// Get the position a cell in a range, at random.
    size_t GetRandomCellID(size_t min_id, size_t max_id) {
      emp_assert(min_id < max_id && max_id <= pop.size());
      return min_id + GetRandom().GetUInt(max_id - min_id);
    }

    /// Use the specified function to get a neighbor (if not set, assume well mixed).
    WorldPosition GetRandomNeighborPos(WorldPosition pos) { return fun_get_neighbor(pos); }

    /// Get the id of a random *occupied* cell.
    size_t GetRandomOrgID();

    /// Get an organism from a random occupied cell.
    ORG & GetRandomOrg() { return *pop[GetRandomOrgID()]; }

    // --- POPULATION ANALYSIS ---

    /// Find ALL cell IDs that return true in the provided filter.
    emp::vector<size_t> FindCellIDs(const std::function<bool(ORG*)> & filter);

    // Simple techniques for using FindCellIDs()

    /// Return IDs of all occupied cells in the population.
    emp::vector<size_t> GetValidOrgIDs() { return FindCellIDs([](ORG*org){ return (bool) org; }); }

    /// Return IDs of all empty cells in the population.
    emp::vector<size_t> GetEmptyPopIDs() { return FindCellIDs([](ORG*org){ return !org; }); }


    // --- POPULATION MANIPULATIONS ---

    /// Run population through a bottleneck to (potentially) shrink it.
    void DoBottleneck(const size_t new_size, bool choose_random=true);

    /// Perform a Serial Transfer where a fixed percentage of current organisms are maintained.
    void SerialTransfer(const double keep_frac);

    // --- PRINTING ---

    /// Print all organisms in the population using previously provided print function.
    void Print(std::ostream & os = std::cout, const std::string & empty="-", const std::string & spacer=" ");

    /// Print unique organisms and the number of copies of each that exist.
    void PrintOrgCounts(std::ostream & os = std::cout);

    /// Print the organisms layed out in a grid structure (assumes a grid population.)
    void PrintGrid(std::ostream& os=std::cout, const std::string & empty="-", const std::string & spacer=" ");


    // --- FOR VECTOR COMPATIBILITY ---

    /// [std::vector compatibility] How big is the world?
    size_t size() const { return pop.size(); }

    /// [std::vector compatibility] Update world size.
    void resize(size_t new_size) { Resize(new_size); }

    /// [std::vector compatibility] Remove all organisms.
    void clear() { Clear(); }

    /// [std::vector compatibility] Return iterator to first organism.
    iterator_t begin() { return iterator_t(this, 0); }

    /// [std::vector compatibility] Return iterator just past last organism.
    iterator_t end() { return iterator_t(this, (int) pop.size()); }

  };

  // =============================================================
  // ===                                                       ===
  // ===  Out-of-class member function definitions from above  ===
  // ===                                                       ===
  // =============================================================

  template <typename ORG>
<<<<<<< HEAD
  void World<ORG>::AddOrgAt(Ptr<ORG> new_org, WorldPosition pos, Ptr<genotype_t> p_genotype) {
    emp_assert(new_org);         // The new organism must exist.
    emp_assert(pos.IsValid());   // Position must be legal.

    // If new organism is going into the active population, trigger signal before doing so.
    if (pos.IsActive()) { before_placement_sig.Trigger(*new_org, pos.GetIndex()); }

    // Determine new organism's genotype.
    Ptr<genotype_t> new_genotype = systematics.AddOrg(GetGenome(*new_org), p_genotype);

    // Clear out any old organism at this position.
    RemoveOrgAt(pos);
=======
  typename World<ORG>::OrgPosition
  World<ORG>::AddOrgAt(Ptr<ORG> new_org, size_t pos, size_t p_pos) {
    emp_assert(new_org, pos);                            // The new organism must exist.

    if (fun_should_mutate(pos)) {
      DoMutationsOrg(*new_org);
    }

    for (Ptr<SystematicsBase<ORG> > s : systematics) {
      s->SetNextParent(p_pos);
    }

    after_mutation_sig.Trigger(*new_org, pos, p_pos);
    if (pop.size() <= pos) pop.resize(pos+1, nullptr);  // Make sure we have room.

    RemoveOrgAt(pos);                                   // Clear out any old org.
    pop[pos] = new_org;                                 // Place new org.
    ++num_orgs;                                         // Track number of orgs.

    for (Ptr<SystematicsBase<ORG> > s : systematics) {
      s->AddOrg(*new_org, pos, update, false);
    }
>>>>>>> c754a1ae

    pops.MakeValid(pos);                 // Make sure we have room for new organism
    pops(pos) = new_org;                 // Put org into place.
    const size_t index = pos.GetIndex(); // Determine the index of position (for genotypes)

<<<<<<< HEAD
    // Track org count and the new genotype
    if (pos.IsActive()) {
      ++num_orgs;                                                          // Track number of orgs.
      if (genotypes.size() <= index) genotypes.resize(index+1, nullptr);   // Make sure we fit genotypes.
      genotypes[index] = new_genotype;
    } else {
      if (next_genotypes.size() <= index) next_genotypes.resize(index+1, nullptr);  // Make sure we fit genotypes.
      next_genotypes[index] = new_genotype;
=======
  template <typename ORG>
  typename World<ORG>::OrgPosition
  World<ORG>::AddNextOrgAt(Ptr<ORG> new_org, size_t pos, size_t p_pos) {
    emp_assert(new_org, pos);                            // The new organism must exist.

    if (fun_should_mutate(pos)) {
      DoMutationsOrg(*new_org);
    }

    for (Ptr<SystematicsBase<ORG> > s : systematics) {
      s->SetNextParent(p_pos);
    }

    after_mutation_sig.Trigger(*new_org, pos, p_pos);

    if (next_pop.size() <= pos) next_pop.resize(pos+1, nullptr);   // Make sure we have room.
    RemoveNextOrgAt(pos);                                          // Clear out any old org.
    next_pop[pos] = new_org;                                       // Place new org.

    for (Ptr<SystematicsBase<ORG> > s : systematics) {
      s->AddOrg(*new_org, pos, update, true);
>>>>>>> c754a1ae
    }

    // SetupOrg(*new_org, &callbacks, pos);
    // If new organism is in the active population, trigger associated signal.
    if (pos.IsActive()) { on_placement_sig.Trigger(pos.GetIndex()); }
  }

  template<typename ORG>
<<<<<<< HEAD
  void World<ORG>::RemoveOrgAt(WorldPosition pos) {
    size_t id = pos.GetIndex(); // Identify specific index.
    pop_t & cur_pop = pops[pos.GetPopID()];
    if (id >= cur_pop.size() || !cur_pop[id]) return; // Nothing to remove!
    if (pos.IsActive()) on_death_sig.Trigger(id);    // If active, signal that org is about to die.
    cur_pop[id].Delete();                            // Delete the organism...
    cur_pop[id] = nullptr;                           // ...and reset the pointer to null

    if (pos.IsActive()) {
      --num_orgs;                                    // Track one fewer organisms in the population
      if (cache_on) ClearCache(id);                  // Delete any cached info about this organism
      systematics.RemoveOrg( genotypes[id] );        // Notify systematics about organism removal
      genotypes[id] = nullptr;                       // No longer track a genotype at this position
    } else {
      systematics.RemoveOrg( next_genotypes[id] );   // Notify systematics about organism removal
      next_genotypes[id] = nullptr;                  // No longer track a genotype at this position
    }
  }

  template<typename ORG>
  void World<ORG>::SetPopStruct_Grow(bool synchronous_gen) {
    pop_sizes.resize(0);
    is_synchronous = synchronous_gen;
    is_space_structured = false;
    is_pheno_structured = false;

    // -- Setup functions --
    // Append at end of population
    fun_find_inject_pos = [this](Ptr<ORG> new_org) {
      (void) new_org;
      return pop.size();
    };

    // Neighbors are anywhere in the same population.
    fun_get_neighbor = [this](WorldPosition pos) { return pos.SetIndex(GetRandomCellID()); };

    // Kill random organisms and move end into vacant position to keep pop compact.
    fun_kill_org = [this](){
      const size_t last_id = pop.size() - 1;
      Swap(GetRandomCellID(), last_id);
      RemoveOrgAt(last_id);
      pop.resize(last_id);
      return last_id;
    };

    if (synchronous_gen) {
      // Append births into the next population.
      fun_find_birth_pos = [this](Ptr<ORG> new_org, WorldPosition parent_pos) {
        emp_assert(new_org);      // New organism must exist.
        return WorldPosition(pops[1].size(), 1);   // Append it to the NEXT population
      };

      SetAttribute("SynchronousGen", "True");
    } else {
      // Asynchronous: always append to current population.
      fun_find_birth_pos = [this](Ptr<ORG> new_org, WorldPosition parent_pos) {
        return WorldPosition(pop.size());
      };
      SetAttribute("SynchronousGen", "False");
    }

    SetAttribute("PopStruct", "Grow");    
=======
  void World<ORG>::RemoveOrgAt(size_t pos) {
    if (!pop[pos]) return;                   // Nothing to remove!
    on_death_sig.Trigger(pos);               // Identify that this position is about to be removed
    pop[pos].Delete();                       // Delete the organism...
    pop[pos] = nullptr;                      // ...and reset the pointer to null
    --num_orgs;                              // Track one fewer organisms in the population
    if (cache_on) ClearCache(pos);           // Delete any cached info about this organism
    for (Ptr<SystematicsBase<ORG> > s : systematics) {
      s->RemoveOrg(pos);            // Notify systematics about organism removal
    }

  }

  template<typename ORG>
  void World<ORG>::RemoveNextOrgAt(size_t pos) {
    if (!next_pop[pos]) return;                   // Nothing to remove!
    next_pop[pos].Delete();                       // Delete the organism...
    next_pop[pos] = nullptr;                      // ..and reset the pointer to null
    
    for (Ptr<SystematicsBase<ORG> > s : systematics) {
      s->RemoveNextOrg(pos);            // Notify systematics about organism removal
    }

>>>>>>> c754a1ae
  }

  template<typename ORG>
  void World<ORG>::SetPopStruct_Mixed(bool synchronous_gen) {
    pop_sizes.resize(0);
    is_synchronous = synchronous_gen;
    is_space_structured = false;
    is_pheno_structured = false;

    // -- Setup functions --
    // Append at end of population
    fun_find_inject_pos = [this](Ptr<ORG> new_org) {
      (void) new_org;
      return pop.size();
    };

    // Neighbors are anywhere in the same population.
    fun_get_neighbor = [this](WorldPosition pos) { return pos.SetIndex(GetRandomCellID()); };

    // Kill random organisms and move end into vacant position to keep pop compact.
    fun_kill_org = [this](){
      const size_t kill_id = GetRandomCellID();
      RemoveOrgAt(kill_id);
      return kill_id;
    };

    if (synchronous_gen) {
      // Append births into the next population.
<<<<<<< HEAD
      fun_find_birth_pos = [this](Ptr<ORG> new_org, WorldPosition parent_id) {
        emp_assert(new_org);                        // New organism must exist.
        return WorldPosition(pops[1].size(), 1);   // Append it to the NEXT population
=======
      fun_add_birth = [this](Ptr<ORG> new_org, size_t parent_id) {
        emp_assert(new_org);                            // New organism must exist.
        return AddNextOrgAt(new_org, next_pop.size(), parent_id);  // Append it to the NEXT population
>>>>>>> c754a1ae
      };

      for (Ptr<SystematicsBase<ORG> > s : systematics) {
        s->SetTrackSynchronous(true);
      }

      SetAttribute("SynchronousGen", "True");
    } else {
      // Asynchronous: always go to a neigbor in current population.
<<<<<<< HEAD
      fun_find_birth_pos = [this](Ptr<ORG> new_org, WorldPosition parent_id) {
        return WorldPosition(fun_get_neighbor(parent_id)); // Place org in existing population.
=======
      fun_add_birth = [this](Ptr<ORG> new_org, size_t parent_id) {
        return AddOrgAt(new_org, fun_get_neighbor(parent_id), parent_id); // Place org in existing population.
>>>>>>> c754a1ae
      };

      for (Ptr<SystematicsBase<ORG> > s : systematics) {
        s->SetTrackSynchronous(false);
      }

      SetAttribute("SynchronousGen", "False");
    }

    SetAttribute("PopStruct", "Mixed");
  }

  template<typename ORG>
  void World<ORG>::SetPopStruct_Grid(size_t width, size_t height, bool synchronous_gen) {
    Resize(width, height);
    is_synchronous = synchronous_gen;
    is_space_structured = true;
    is_pheno_structured = false;

    // -- Setup functions --
    // Inject a random position in grid
    fun_find_inject_pos = [this](Ptr<ORG> new_org) {
      (void) new_org;
      return WorldPosition(GetRandomCellID());
    };

    // neighbors are in 9-sized neighborhood.
    fun_get_neighbor = [this](WorldPosition pos) {
      emp_assert(random_ptr);
      emp_assert(pop_sizes.size() == 2);
      const size_t size_x = pop_sizes[0];
      const size_t size_y = pop_sizes[1];
      const size_t id = pos.GetIndex();
      const int offset = random_ptr->GetInt(9);
      const int rand_x = (int) (id%size_x) + offset%3 - 1;
      const int rand_y = (int) (id/size_x) + offset/3 - 1;
      const auto neighbor_id = emp::Mod(rand_x, (int) size_x) + emp::Mod(rand_y, (int) size_y) * (int)size_x;
      return pos.SetIndex(neighbor_id);
    };

    fun_kill_org = [this](){
      const size_t kill_id = GetRandomCellID();
      RemoveOrgAt(kill_id);
      return kill_id;
    };

    if (synchronous_gen) {
      // Place births in a neighboring position in the new grid.
<<<<<<< HEAD
      fun_find_birth_pos = [this](Ptr<ORG> new_org, WorldPosition parent_pos) {
        emp_assert(new_org);                                    // New organism must exist.
        WorldPosition next_pos = fun_get_neighbor(parent_pos);  // Place near parent.
        return next_pos.SetPopID(1);                            // Adjust position to next pop and place..
=======
      fun_add_birth = [this](Ptr<ORG> new_org, size_t parent_id) {
        emp_assert(new_org);                                     // New organism must exist.
        const size_t id = fun_get_neighbor(parent_id);           // Place near parent, in next pop.
        return AddNextOrgAt(new_org, id, parent_id);  // Add org and return the position placed.
>>>>>>> c754a1ae
      };

      for (Ptr<SystematicsBase<ORG> > s : systematics) {
        s->SetTrackSynchronous(true);
      }

      SetAttribute("SynchronousGen", "True");
    } else {
<<<<<<< HEAD
      // Asynchronous: always go to a neighbor in current population.
      fun_find_birth_pos = [this](Ptr<ORG> new_org, WorldPosition parent_pos) {
        return WorldPosition(fun_get_neighbor(parent_pos)); // Place org in existing population.
=======
      // Asynchronous: always go to a neigbor in current population.
      fun_add_birth = [this](Ptr<ORG> new_org, size_t parent_id) {
        return AddOrgAt(new_org, fun_get_neighbor(parent_id), parent_id); // Place org in existing population.
>>>>>>> c754a1ae
      };

      for (Ptr<SystematicsBase<ORG> > s : systematics) {
        s->SetTrackSynchronous(false);
      }

      SetAttribute("SynchronousGen", "False");
    }

    SetAttribute("PopStruct", "Grid");
  }

  // Add a new data file constructed elsewhere.
  template<typename ORG>
  DataFile & World<ORG>::AddDataFile(emp::Ptr<DataFile> file) {
    size_t id = files.size();
    files.push_back(file);
    return *files[id];
  }


  // A new, arbitrary file.
  template<typename ORG>
  DataFile & World<ORG>::SetupFile(const std::string & filename) {
    size_t id = files.size();
    files.emplace_back();
    files[id].New(filename);
    return *files[id];
  }

  // A data file (default="fitness.csv") that contains information about the population's fitness.
  template<typename ORG>
  DataFile & World<ORG>::SetupFitnessFile(const std::string & filename, const bool & print_header) {
    auto & file = SetupFile(filename);
    auto node = GetFitnessDataNode();
    file.AddVar(update, "update", "Update");
    file.AddMean(*node, "mean_fitness", "Average organism fitness in current population.");
    file.AddMin(*node, "min_fitness", "Minimum organism fitness in current population.");
    file.AddMax(*node, "max_fitness", "Maximum organism fitness in current population.");
    file.AddInferiority(*node, "inferiority", "Average fitness / maximum fitness in current population.");
    if (print_header) file.PrintHeaderKeys();
    return file;
  }

  /// A data file (default="systematics.csv") that contains information about the population's
  /// phylogeny and lineages.
  template<typename ORG>
  DataFile & World<ORG>::SetupSystematicsFile(std::string label, const std::string & filename, const bool & print_header) {
    emp_assert(Has(systematics_labels, label), "Invalid systematics tracker requested.", label);
    SetupSystematicsFile(systematics_labels[label], filename, print_header);
  }

  /// A data file (default="systematics.csv") that contains information about the population's
  /// phylogeny and lineages.
  template<typename ORG>
  DataFile & World<ORG>::SetupSystematicsFile(int id, const std::string & filename, const bool & print_header) {
    emp_assert(systematics.size() > 0, "Cannot track systematics file. No systematics file to track.");
    emp_assert(id < (int)systematics.size(), "Invalid systematics file requested to be tracked.");
    auto & file = SetupFile(filename);
    file.AddVar(update, "update", "Update");
    file.template AddFun<size_t>( [this, id](){ return systematics[id]->GetNumActive(); }, "num_taxa", "Number of unique taxonomic groups currently active." );
    file.template AddFun<size_t>( [this, id](){ return systematics[id]->GetTotalOrgs(); }, "total_orgs", "Number of organisms tracked." );
    file.template AddFun<double>( [this, id](){ return systematics[id]->GetAveDepth(); }, "ave_depth", "Average Phylogenetic Depth of Organisms." );
    file.template AddFun<size_t>( [this, id](){ return systematics[id]->GetNumRoots(); }, "num_roots", "Number of independent roots for phlogenies." );
    file.template AddFun<int>( [this, id](){ return systematics[id]->GetMRCADepth(); }, "mrca_depth", "Phylogenetic Depth of the Most Recent Common Ancestor (-1=none)." );
    file.template AddFun<double>( [this, id](){ return systematics[id]->CalcDiversity(); }, "diversity", "Genotypic Diversity (entropy of genotypes in population)." );
    if (print_header) file.PrintHeaderKeys();
    return file;
  }

  // A data file (default="population.csv") contains information about the current population.
  template<typename ORG>
  DataFile & World<ORG>::SetupPopulationFile(const std::string & filename, const bool & print_header) {
    auto & file = SetupFile(filename);
    file.AddVar(update, "update", "Update");
    file.template AddFun<size_t>( [this](){ return GetNumOrgs(); }, "num_orgs", "Number of organisms currently living in the population." );
    if (print_header) file.PrintHeaderKeys();
    return file;
  }

  template<typename ORG>
  void World<ORG>::SetSharedFitFun(const fun_calc_fitness_t & fit_fun,
                                   const fun_calc_dist_t & dist_fun,
                                   double sharing_threshold, double alpha)
  {
    fun_calc_fitness = [this, fit_fun, dist_fun, sharing_threshold, alpha](ORG & org) {
      double niche_count = 0;
      for (Ptr<ORG> org2 : pop) {
        if (!org2) continue;
        double dist = dist_fun(org, *org2);
        niche_count += std::max(1.0 - std::pow(dist/sharing_threshold, alpha), 0.0);
      }
      return fit_fun(org)/niche_count;
    };
  }

  // --- Updating the world! ---

  template<typename ORG>
  void World<ORG>::Update() {
    // 1. Send out an update signal for any external functions to trigger.
    on_update_sig.Trigger(update);

<<<<<<< HEAD
    // 2. If synchronous generationsm (i.e, pops[1] is not empty), move next population into
=======
    // 2. If synchronous generations (i.e, next_pop is not empty), move next population into
>>>>>>> c754a1ae
    //    place as the current popoulation.
    if (pops[1].size()) {
      // Trigger signals for orgs in next pop before they are moved into the active pop.
      for (size_t i = 0; i < pops[1].size(); i++) {
        if (!pops[1][i]) continue;
        before_placement_sig.Trigger(*pops[1][i], i);  // Trigger that org is about to be placed.
      } 

      // Clear out current pop.
      for (size_t i = 0; i < pop.size(); i++) RemoveOrgAt(i);
      pop.resize(0);

<<<<<<< HEAD
      std::swap(pops[0], pops[1]);            // Move next pop into place.
      std::swap(genotypes, next_genotypes);   // Move next_genotypes into place.
      next_genotypes.resize(0);               // Clear out genotype names.
=======
      std::swap(pop, next_pop);               // Move next_pop into place.
>>>>>>> c754a1ae

      // Update the active population.
      num_orgs = 0;
      for (size_t i = 0; i < pop.size(); i++) {
        if (!pop[i]) continue;        // Ignore empty positions.
        ++num_orgs;                   // Keep count of number of organisms
        on_placement_sig.Trigger(i);  // Trigger that organism has been placed.
      }
    }

    // Tell systematics manager to swap next population and population
    for (Ptr<SystematicsBase<ORG>> s : systematics) {
      s->Update();
    }

    // 3. Handle any data files that need to be printed this update.
    for (auto file : files) file->Update(update);

    // 4. Increment the current update number; i.e., count calls to Update().
    update++;
  }

  template<typename ORG>
  double World<ORG>::CalcFitnessOrg(ORG & org) {
    emp_assert(fun_calc_fitness);
    return fun_calc_fitness(org);
  }

  template<typename ORG>
  double World<ORG>::CalcFitnessID(size_t id) {
    if (!pop[id]) return 0.0;
    if (!cache_on) return CalcFitnessOrg(*pop[id]);
    double cur_fit = GetCache(id);
    if (cur_fit == 0.0 && pop[id]) {   // If org is non-null, but no cached fitness, calculate it!
      if (id >= fit_cache.size()) fit_cache.resize(id+1, 0.0);
      cur_fit = CalcFitnessOrg(*pop[id]);
      fit_cache[id] = cur_fit;
    }
    return cur_fit;
  }

  // Delete all organisms.
  template<typename ORG>
  void World<ORG>::Clear() {
    for (size_t pop_id = 0; pop_id < 2; pop_id++) {
      for (size_t i = 0; i < pops[pop_id].size(); i++) RemoveOrgAt(WorldPosition(i,pop_id));
      pops[pop_id].resize(0);
    }
  }

  template <typename ORG>
  void World<ORG>::Inject(const genome_t & mem, size_t copy_count) {
    for (size_t i = 0; i < copy_count; i++) {
      Ptr<ORG> new_org = NewPtr<ORG>(mem);
      inject_ready_sig.Trigger(*new_org);
      const WorldPosition pos = fun_find_inject_pos(new_org);

      if (pos.IsValid()) AddOrgAt(new_org, pos);  // If placement position is valid, do so!
      else new_org.Delete();                      // Otherwise delete the organism.
    }
  }

  template <typename ORG>
  void World<ORG>::InjectAt(const genome_t & mem, const WorldPosition pos) {
    emp_assert(pos.IsValid());
    Ptr<ORG> new_org = NewPtr<ORG>(mem);
    inject_ready_sig.Trigger(*new_org);
    AddOrgAt(new_org, pos);
  }

  template <typename ORG>
  template <typename... ARGS>
  void World<ORG>::InjectRandomOrg(ARGS &&... args) {
    emp_assert(random_ptr != nullptr && "InjectRandomOrg() requires active random_ptr");
    Ptr<ORG> new_org = NewPtr<ORG>(*random_ptr, std::forward<ARGS>(args)...);
    inject_ready_sig.Trigger(*new_org);
    const WorldPosition pos = fun_find_inject_pos(new_org);

    if (pos.IsValid()) AddOrgAt(new_org, pos);  // If placement position is valid, do so!
    else new_org.Delete();                      // Otherwise delete the organism.
  }

  // Give birth to (potentially) multiple offspring; return position of last placed.
  // Triggers 'before repro' signal on parent (once) and 'offspring ready' on each offspring.
  // Additional signal triggers occur in AddOrgAt.
  template <typename ORG>
  WorldPosition World<ORG>::DoBirth(const genome_t & mem, size_t parent_pos, size_t copy_count) {
    before_repro_sig.Trigger(parent_pos);
    WorldPosition pos;                                                   // Position of each offspring placed.
    for (size_t i = 0; i < copy_count; i++) {                            // Loop through offspring, adding each
      Ptr<ORG> new_org = NewPtr<ORG>(mem);
      offspring_ready_sig.Trigger(*new_org);
      pos = fun_find_birth_pos(new_org, parent_pos);

      if (pos.IsValid()) AddOrgAt(new_org, pos, genotypes[parent_pos]);  // If placement pos is valid, do so!
      else new_org.Delete();                                             // Otherwise delete the organism.
    }
    return pos;
  }

  template<typename ORG>
  void World<ORG>::SetRandom(Random & r) {
    if (random_owner) random_ptr.Delete();
    random_ptr = &r;
    random_owner = false;
  }

  template<typename ORG>
  void World<ORG>::NewRandom(int seed) {
    if (random_owner) random_ptr.Delete();
    random_ptr.New(seed);
    random_owner = true;
  }

  // Get random *occupied* cell.
  template<typename ORG>
  size_t World<ORG>::GetRandomOrgID() {
    emp_assert(num_orgs > 0); // Make sure it's possible to find an organism!
    size_t pos = random_ptr->GetUInt(0, pop.size());
    while (pop[pos] == nullptr) pos = random_ptr->GetUInt(0, pop.size());
    return pos;
  }

  // Find ALL cell IDs the return true in the filter.
  template<typename ORG>
  emp::vector<size_t> World<ORG>::FindCellIDs(const std::function<bool(ORG*)> & filter) {
    emp::vector<size_t> valid_IDs(0);
    for (size_t i = 0; i < pop.size(); i++) {
      if (filter(pop[i].Raw())) valid_IDs.push_back(i);
    }
    return valid_IDs;
  }

  // Run population through a bottleneck to (probably) shrink it.
  template<typename ORG>
  void World<ORG>::DoBottleneck(const size_t new_size, bool choose_random) {
    if (new_size >= num_orgs) return;  // No bottleneck needed!

    if (is_space_structured || is_pheno_structured) {
      // @CAO: Need to implement bottlenecks for structured populations.
      emp_assert(false, "Not implemented yet.");
    } else {
      // If we are supposed to keep only random organisms, shuffle the beginning into place!
      if (choose_random) {
        for (size_t to = 0; to < new_size; to++) {
          const size_t from = random_ptr->GetUInt(to, pop.size());
          if (from == to) continue;
          Swap(to, from);
        }
      }

      // Clear out all of the organisms we are removing and shrink the population.
      for (size_t i = new_size; i < pop.size(); ++i) RemoveOrgAt(i);
      pop.resize(new_size);
      ClearCache();
    }
  }

  template<typename ORG>
  void World<ORG>::SerialTransfer(const double keep_frac) {
    emp_assert(keep_frac >= 0.0 && keep_frac <= 1.0, keep_frac);

    // For a structured population, test position-by-position.
    if (is_space_structured || is_pheno_structured) {
      // Loop over the current population to clear out anyone who fails to be transferred.
      const double remove_frac = 1.0 - keep_frac;
      for (size_t i = 0; i < pop.size(); ++i) {
        if (random_ptr->P(remove_frac)) {
          RemoveOrgAt(i);
          ClearCache(i);
        }
      }
    }

    // For an unstructured population, keep all living organisms at the beginning.
    else {
      size_t live_pos = 0;
      for (size_t test_pos = 0; test_pos < pop.size(); test_pos++) {
        // If this organism is kept, keep it compact with the others.
        if (random_ptr->P(keep_frac)) {
          Swap(live_pos, test_pos);
          live_pos++;
        }

        // This organism didn't make the cut; kill it.
        else RemoveOrgAt(test_pos);
      }

      // Reflect the new population size.
      pop.resize(live_pos);
      ClearCache();
    }
  }

  template<typename ORG>
  void World<ORG>::Print(std::ostream & os, const std::string & empty, const std::string & spacer) {
    for (Ptr<ORG> org : pop) {
      if (org) os << fun_print_org(*org, os);
      else os << empty;
      os << spacer;
    }
  }

  template<typename ORG>
  void World<ORG>::PrintOrgCounts(std::ostream & os) {
    std::map<ORG,size_t> org_counts;
    for (Ptr<ORG> org : pop) if (org) org_counts[*org] = 0;  // Initialize needed entries
    for (Ptr<ORG> org : pop) if (org) org_counts[*org] += 1; // Count actual types.
    for (auto x : org_counts) {
      ORG cur_org = x.first;
      fun_print_org(cur_org, os);
      os << " : " << x.second << std::endl;
    }
  }

  template<typename ORG>
  void World<ORG>::PrintGrid(std::ostream& os,
                             const std::string & empty, const std::string & spacer) {
    emp_assert(pop_sizes.size() == 2);
    const size_t size_x = pop_sizes[0];
    const size_t size_y = pop_sizes[1];
    for (size_t y=0; y < size_y; y++) {
      for (size_t x = 0; x < size_x; x++) {
        Ptr<ORG> org = GetOrgPtr(x+y*size_x);
        if (org) fun_print_org(*org, os);
        else os << empty;
        os << spacer;
      }
      os << std::endl;
    }
  }

}

#endif<|MERGE_RESOLUTION|>--- conflicted
+++ resolved
@@ -10,14 +10,13 @@
  *  and selection techniques for evolutionary computation applications.
  *
  *
- *  @todo Adjust automatic mutations to be done AFTER positions are determined so that a function
- *        can be provided that excludes some sites from being mutated.
+ *  @todo Make sure when mutations occure before placement into the population we can control
+ *        whether or not they also affect injected organisms.  (Right now they alwyas do!!)
  *  @todo We should Specialize World so that ANOTHER world can be used as an ORG, with proper
  *        delegation to facilitate demes, pools, islands, etc.
  *  @todo We should be able to have any number of systematics managers, based on various type_trait
  *        information a that we want to track.
  *  @todo Add a signal for DoBirth() for when a birth fails.
- *  @todo Add a signal for when organism positions are swapped.
  *  @todo Add a signal for population Reset() (and possibly Clear?)
  *  @todo Add a feature to maintain population sorted by each phenotypic trait.  This will allow
  *        us to more rapidly find phenotypic neighbors and know the current extremes for each
@@ -29,14 +28,15 @@
 
 #include <functional>
 #include <map>
+#include <unordered_map>
 
 #include "../base/Ptr.h"
 #include "../base/vector.h"
 #include "../control/Signal.h"
 #include "../control/SignalControl.h"
-#include "../data/Trait.h"
 #include "../data/DataFile.h"
 #include "../data/DataManager.h"
+#include "../data/Trait.h"
 #include "../meta/reflection.h"
 #include "../tools/map_utils.h"
 #include "../tools/Random.h"
@@ -102,13 +102,7 @@
     using iterator_t = World_iterator<this_t>; ///< Type for this world's iterators.
     using fit_cache_t = emp::vector<double>;   ///< Type for fitness caches for pops.
 
-<<<<<<< HEAD
     using genome_t = typename emp::find_genome_t<ORG>;   ///< Type of underlying genomes.
-    using genotype_t = emp::Taxon<genome_t>;             ///< Type of full genome category.
-    using genotype_vec_t = emp::vector<Ptr<genotype_t>>; ///< Type of genotype vectors.
-=======
-    using genome_t = typename emp::find_genome_t<ORG>;  ///< Type of underlying genomes.
->>>>>>> c754a1ae
 
     /// Function type for calculating fitness.
     using fun_calc_fitness_t    = std::function<double(ORG&)>;
@@ -118,9 +112,6 @@
 
     /// Function type for a mutation operator on an organism.
     using fun_do_mutations_t    = std::function<size_t(ORG&,Random&)>;
-
-    /// Function type for determining if a mutation should happen
-    using fun_should_mutate_t = std::function<bool(size_t pos)>;
 
     /// Function type for printing an organism's info to an output stream.
     using fun_print_org_t       = std::function<void(ORG&,std::ostream &)>;
@@ -148,14 +139,9 @@
     WorldVector<Ptr<ORG>> pops;     ///< The set of active [0] and "next" [1] organisms in population.
     pop_t & pop;                    ///< A shortcut to pops[0].
     size_t num_orgs;                ///< How many organisms are actually in the population.
-<<<<<<< HEAD
     fit_cache_t fit_cache;          ///< vector size == 0 when not caching; uncached values == 0.
     genotype_vec_t genotypes;       ///< Genotypes for the corresponding orgs.
     genotype_vec_t next_genotypes;  ///< Genotypes for corresponding orgs in next pop.
-=======
-    size_t update;                  ///< How many times has Update() been called?
-    emp::vector<double> fit_cache;  ///< vector size == 0 when not caching; uncached values == 0.
->>>>>>> c754a1ae
 
     // Configuration settings
     std::string name;               ///< Name of this world (for use in configuration.)
@@ -169,10 +155,8 @@
     bool is_pheno_structured;       ///< Do we have a phenotypically structured population?
 
     /// Potential data nodes -- these should be activated only if in use.
-
     DataManager<double, data::Current, data::Info, data::Range, data::Stats> data_nodes;
 
-<<<<<<< HEAD
     // Configurable functions.                       Function to...
     fun_calc_fitness_t     fun_calc_fitness;    ///< ...evaluate fitness for provided organism.
     fun_do_mutations_t     fun_do_mutations;    ///< ...mutate an organism.
@@ -182,17 +166,6 @@
     fun_find_birth_pos_t   fun_find_birth_pos;  ///< ...find where to add a new offspring organism.
     fun_kill_org_t         fun_kill_org;        ///< ...kill an organism.
     fun_get_neighbor_t     fun_get_neighbor;    ///< ...choose a random neighbor "near" specified id.
-=======
-    // Configurable functions.
-    fun_calc_fitness_t  fun_calc_fitness;   ///< Function to evaluate fitness for provided organism.
-    fun_do_mutations_t  fun_do_mutations;   ///< Function to mutate an organism.
-    fun_print_org_t     fun_print_org;      ///< Function to print an organism.
-    fun_get_genome_t    fun_get_genome;     ///< Determine the genome object of an organism.
-    fun_add_inject_t    fun_add_inject;     ///< Technique to inject a new, external organism.
-    fun_add_birth_t     fun_add_birth;      ///< Technique to add a new offspring organism.
-    fun_get_neighbor_t  fun_get_neighbor;   ///< Choose a random neighbor near specified id.
-    fun_should_mutate_t fun_should_mutate;  ///< Determine if an organism should be mutated
->>>>>>> c754a1ae
 
     /// Attributes are a dynamic way to track extra characteristics about a world.
     std::map<std::string, std::string> attributes;
@@ -203,7 +176,6 @@
 
     // == Signals ==
     SignalControl control;  // Setup the world to control various signals.
-<<<<<<< HEAD
                                                      //   Trigger signal...
     Signal<void(size_t)>       before_repro_sig;     ///< ...before organism gives birth w/parent position.
     Signal<void(ORG &)>        offspring_ready_sig;  ///< ...when offspring organism is built.
@@ -214,16 +186,6 @@
     Signal<void(size_t)>       on_death_sig;         ///< ...immediately before any organism dies.
     Signal<void(WorldPosition,WorldPosition)> on_swap_sig; ///< ...after org positions are swapped
     Signal<void()>             world_destruct_sig;   ///< ...in the World destructor.
-=======
-    Signal<void(size_t)> before_repro_sig;    ///< Trigger signal before organism gives birth.
-    Signal<void(ORG &)> offspring_ready_sig;  ///< Trigger signal when offspring organism is built.
-    Signal<void(ORG &)> inject_ready_sig;     ///< Trigger when external organism is ready to inject.
-    Signal<void(ORG &, size_t, size_t)> after_mutation_sig;   ///< Trigger when mutations to new org are done being made
-    Signal<void(size_t)> org_placement_sig;   ///< Trigger when any organism is placed into world.
-    Signal<void(size_t)> on_update_sig;       ///< Trigger at the beginning of Update()
-    Signal<void(size_t)> on_death_sig;        ///< Trigger when any organism dies.
-    Signal<void()>       world_destruct_sig;  ///< Trigger in the World destructor.
->>>>>>> c754a1ae
 
     /// Build a Setup function in world that calls ::Setup() on whatever is passed in IF it exists.
     EMP_CREATE_OPTIONAL_METHOD(SetupOrg, Setup);
@@ -241,23 +203,13 @@
     /// If no name is provided, the world remains nameless.
     /// If no random number generator is provided, gen_random determines if one shold be created.
     World(std::string _name="", bool gen_random=true)
-<<<<<<< HEAD
       : update(0), random_ptr(nullptr), random_owner(false), pops(), pop(pops[0]), num_orgs(0)
-      , fit_cache(), genotypes(), next_genotypes()
-=======
-      : random_ptr(nullptr), random_owner(false), pop(), next_pop(), num_orgs(0), update(0), fit_cache()
->>>>>>> c754a1ae
+      , fit_cache()
       , name(_name), cache_on(false), pop_sizes(1,0), phenotypes(), files()
       , is_synchronous(false), is_space_structured(false), is_pheno_structured(false)
       , fun_calc_fitness(), fun_do_mutations(), fun_print_org(), fun_get_genome()
-<<<<<<< HEAD
       , fun_find_inject_pos(), fun_find_birth_pos(), fun_kill_org(), fun_get_neighbor()
-      , attributes(), systematics(true,true,false)
-=======
-      , fun_add_inject(), fun_add_birth(), fun_get_neighbor(), fun_should_mutate([](size_t pos){return true;})
-      , attributes()
->>>>>>> c754a1ae
-      , control()
+      , attributes(), control()
       , before_repro_sig(to_string(name,"::before-repro"), control)
       , offspring_ready_sig(to_string(name,"::offspring-ready"), control)
       , inject_ready_sig(to_string(name,"::inject-ready"), control)
@@ -284,7 +236,6 @@
       for (Ptr<SystematicsBase<ORG> > s : systematics) {
         s.Delete();
       }
-
       for (auto file : files) {
         file.Delete();
       }
@@ -398,14 +349,7 @@
     Ptr<SystematicsBase<ORG> > GetSystematics(int id=0) { 
       emp_assert(systematics.size() > 0, "Cannot get systematics file. No systematics file to track.");
       emp_assert(id < (int)systematics.size(), "Invalid systematics file requested.", id, systematics.size());
-
-<<<<<<< HEAD
-    /// Get the genotype currently associated with a specific organism.
-    Ptr<genotype_t> GetGenotypeAt(WorldPosition pos) {
-      return pos.IsActive() ? genotypes[pos.GetIndex()] : next_genotypes[pos.GetIndex()];
-=======
       return systematics[id]; 
->>>>>>> c754a1ae
     }
 
     /// Get a systematics manager (which is tracking lineages in the population.)
@@ -440,7 +384,6 @@
       systematics_labels.erase(label) ;
     }
 
-
     template <typename ORG_INFO, typename DATA_STRUCT>
     void AddSystematics(Ptr<Systematics<ORG, ORG_INFO, DATA_STRUCT> > s, std::string label="systematics") {
       if (Has(systematics_labels, label)) {
@@ -454,11 +397,6 @@
 
       systematics.push_back(s);
     }
-
-    auto GetActiveTaxa(int id=0) {
-
-    }
-
 
     /// Get the fitness function currently in use.
     fun_calc_fitness_t GetFitFun() { return fun_calc_fitness; }
@@ -484,19 +422,20 @@
       OnOffspringReady( [this](ORG & org){ DoMutationsOrg(org); } );
     }
 
-<<<<<<< HEAD
     /// Setup the population to automatically test for and trigger mutations based on a provided
     /// test function that takes the position where the offspring will be placed and indicates
     /// (true/false) whether mutations should be processed.  This timing allows position to
     /// influence mutations.
     void SetAutoMutate(std::function<bool(size_t pos)> test_fun) {
       OnBeforePlacement( [this,test_fun](ORG & org, size_t pos){ if (test_fun(pos)) DoMutationsOrg(org); } );
-=======
+    }
+
+    /// Tell systematics managers that this world has synchronous generations.
+    //  @ELD: Can probably be removed with new WorldPosition
     void SetSynchronousSystematics(bool synchronous) {
       for (Ptr<SystematicsBase<ORG> > s : systematics) {
         s->SetTrackSynchronous(synchronous);
       }
->>>>>>> c754a1ae
     }
 
     /// Add a new phenotype measuring function.
@@ -516,8 +455,7 @@
         DataMonitor<double> & node = data_nodes.New("fitness");
 
         // Collect fitnesses each update...
-        OnUpdate(
-          [this, &node](size_t){
+        OnUpdate([this, &node](size_t){
             node.Reset();
             for (size_t i = 0; i < pop.size(); i++) {
               if (IsOccupied(i)) node.AddDatum( CalcFitnessID(i) );
@@ -542,13 +480,14 @@
 
     /// Setup an arbitrary file; no default filename available.
     DataFile & SetupFile(const std::string & filename);
-    
+
     /// Setup a file to be printed that collects fitness information over time.
     DataFile & SetupFitnessFile(const std::string & filename="fitness.csv", const bool & print_header=true);
 
-    /// Setup a file to be printed that collects systematics information over time.
+    /// Setup a file (by label) to be printed that collects systematics information over time.
     DataFile & SetupSystematicsFile(std::string label, const std::string & filename="systematics.csv", const bool & print_header=true);
-    /// Setup a file to be printed that collects systematics information over time.
+
+    /// Setup a file (by id) to be printed that collects systematics information over time.
     DataFile & SetupSystematicsFile(int id=0, const std::string & filename="systematics.csv", const bool & print_header=true);
 
     /// Setup a file to be printed that collects population information over time.
@@ -560,15 +499,7 @@
 
     /// Setup the function to be used to mutate an organism.  It should take a reference to an
     /// organism and return the number of mutations that occurred.
-    void SetMutFun(const fun_do_mutations_t & mut_fun, size_t pos=0) {
-      fun_do_mutations = mut_fun;
-      SetShouldMutateFun([pos](size_t loc){return loc >= pos;});
-    }
-
-    /// Setup the function to be used to determine if an organism should mutate
-    void SetShouldMutateFun(const fun_should_mutate_t & should_mut_fun) {
-      fun_should_mutate = should_mut_fun;
-    }
+    void SetMutFun(const fun_do_mutations_t & mut_fun) { fun_do_mutations = mut_fun; }
 
     /// Setup the function to be used to print an organism.  It should take a reference to an
     /// organism and an std::ostream, with a void return.  The organism should get printed to
@@ -648,10 +579,6 @@
       return before_placement_sig.AddAction(fun);
     }
 
-
-    // TODO
-    SignalKey OnAfterMutation(const std::function<void(ORG &, size_t pos, size_t p_pos)> & fun) { return after_mutation_sig.AddAction(fun); }
-
     /// Provide a function for World to call immediately after any organism has been added to the
     /// active population.  With synchonous generations, this occurs during Update().
     /// Trigger:  Organism has been added to population (either born or injected)
@@ -716,7 +643,7 @@
     /// Update the world:
     /// 1. Send out an update signal for any external functions to trigger.
     /// 2. If synchronous generations, move next population into place as the current popoulation.
-    /// 3. Handle any data files that need to be printed this update.
+    /// 3. Handle any data-related updates including systematics and files that need to be printed.
     /// 4. Increment the current update number.
     void Update();
 
@@ -813,31 +740,13 @@
       pop_sizes = dims;
     }
 
-<<<<<<< HEAD
     /// AddOrgAt is the core function to add organisms to the population (others must go through here)
     /// Note: This function ignores population structure, so requires you to manage your own structure.
-    void AddOrgAt(Ptr<ORG> new_org, WorldPosition pos, Ptr<genotype_t> p_genotype=nullptr);
+    void AddOrgAt(Ptr<ORG> new_org, WorldPosition pos, WorldPosition p_pos=WorldPosition());
 
     /// RemoveOrgAt is the core function to remove organisms from the population.
     /// Note: This function ignores population structure, so requires you to manage your own structure.
     void RemoveOrgAt(WorldPosition pos);
-=======
-    /// AddOrgAt is the core function to add organisms to active population (others must go through here)
-    /// Note: This function ignores population structue, so requires you to manage your own sturcture.
-    OrgPosition AddOrgAt(Ptr<ORG> new_org, size_t pos, size_t p_pos=-1);
-
-    /// AddNextOrgAt build up the next population during synchronous generations.
-    /// Note: This function ignores population structue, so requires you to manage your own sturcture.
-    OrgPosition AddNextOrgAt(Ptr<ORG> new_org, size_t pos, size_t p_pos=-1);
-
-    /// RemoveOrgAt is the core function to remove an active organism.
-    /// Note: This function ignores population structue, so requires you to manage your own sturcture.
-    void RemoveOrgAt(size_t pos);
-
-    /// RemoveNextOrgAt removes an organism waiting to placed into the next generation.
-    /// Note: This function ignores population structue, so requires you to manage your own sturcture.
-    void RemoveNextOrgAt(size_t pos);
->>>>>>> c754a1ae
 
     /// Inject an organism using the default injection scheme.
     void Inject(const genome_t & mem, size_t copy_count=1);
@@ -946,80 +855,30 @@
   // =============================================================
 
   template <typename ORG>
-<<<<<<< HEAD
-  void World<ORG>::AddOrgAt(Ptr<ORG> new_org, WorldPosition pos, Ptr<genotype_t> p_genotype) {
+  void World<ORG>::AddOrgAt(Ptr<ORG> new_org, WorldPosition pos, WorldPosition p_pos) {
     emp_assert(new_org);         // The new organism must exist.
     emp_assert(pos.IsValid());   // Position must be legal.
 
     // If new organism is going into the active population, trigger signal before doing so.
     if (pos.IsActive()) { before_placement_sig.Trigger(*new_org, pos.GetIndex()); }
 
-    // Determine new organism's genotype.
-    Ptr<genotype_t> new_genotype = systematics.AddOrg(GetGenome(*new_org), p_genotype);
+    for (Ptr<SystematicsBase<ORG> > s : systematics) {
+      s->SetNextParent(p_pos.GetIndex());
+    }
 
     // Clear out any old organism at this position.
     RemoveOrgAt(pos);
-=======
-  typename World<ORG>::OrgPosition
-  World<ORG>::AddOrgAt(Ptr<ORG> new_org, size_t pos, size_t p_pos) {
-    emp_assert(new_org, pos);                            // The new organism must exist.
-
-    if (fun_should_mutate(pos)) {
-      DoMutationsOrg(*new_org);
-    }
-
-    for (Ptr<SystematicsBase<ORG> > s : systematics) {
-      s->SetNextParent(p_pos);
-    }
-
-    after_mutation_sig.Trigger(*new_org, pos, p_pos);
-    if (pop.size() <= pos) pop.resize(pos+1, nullptr);  // Make sure we have room.
-
-    RemoveOrgAt(pos);                                   // Clear out any old org.
-    pop[pos] = new_org;                                 // Place new org.
-    ++num_orgs;                                         // Track number of orgs.
-
-    for (Ptr<SystematicsBase<ORG> > s : systematics) {
-      s->AddOrg(*new_org, pos, update, false);
-    }
->>>>>>> c754a1ae
 
     pops.MakeValid(pos);                 // Make sure we have room for new organism
     pops(pos) = new_org;                 // Put org into place.
     const size_t index = pos.GetIndex(); // Determine the index of position (for genotypes)
 
-<<<<<<< HEAD
-    // Track org count and the new genotype
-    if (pos.IsActive()) {
-      ++num_orgs;                                                          // Track number of orgs.
-      if (genotypes.size() <= index) genotypes.resize(index+1, nullptr);   // Make sure we fit genotypes.
-      genotypes[index] = new_genotype;
-    } else {
-      if (next_genotypes.size() <= index) next_genotypes.resize(index+1, nullptr);  // Make sure we fit genotypes.
-      next_genotypes[index] = new_genotype;
-=======
-  template <typename ORG>
-  typename World<ORG>::OrgPosition
-  World<ORG>::AddNextOrgAt(Ptr<ORG> new_org, size_t pos, size_t p_pos) {
-    emp_assert(new_org, pos);                            // The new organism must exist.
-
-    if (fun_should_mutate(pos)) {
-      DoMutationsOrg(*new_org);
-    }
-
+    // Track org count 
+    if (pos.IsActive()) ++num_orgs;
+
+    // Track the new systematics info
     for (Ptr<SystematicsBase<ORG> > s : systematics) {
-      s->SetNextParent(p_pos);
-    }
-
-    after_mutation_sig.Trigger(*new_org, pos, p_pos);
-
-    if (next_pop.size() <= pos) next_pop.resize(pos+1, nullptr);   // Make sure we have room.
-    RemoveNextOrgAt(pos);                                          // Clear out any old org.
-    next_pop[pos] = new_org;                                       // Place new org.
-
-    for (Ptr<SystematicsBase<ORG> > s : systematics) {
-      s->AddOrg(*new_org, pos, update, true);
->>>>>>> c754a1ae
+      s->AddOrg(*new_org, pos, update, !pos.IsActive());
     }
 
     // SetupOrg(*new_org, &callbacks, pos);
@@ -1028,7 +887,6 @@
   }
 
   template<typename ORG>
-<<<<<<< HEAD
   void World<ORG>::RemoveOrgAt(WorldPosition pos) {
     size_t id = pos.GetIndex(); // Identify specific index.
     pop_t & cur_pop = pops[pos.GetPopID()];
@@ -1040,11 +898,13 @@
     if (pos.IsActive()) {
       --num_orgs;                                    // Track one fewer organisms in the population
       if (cache_on) ClearCache(id);                  // Delete any cached info about this organism
-      systematics.RemoveOrg( genotypes[id] );        // Notify systematics about organism removal
-      genotypes[id] = nullptr;                       // No longer track a genotype at this position
+      for (Ptr<SystematicsBase<ORG> > s : systematics) {
+        s->RemoveOrg(pos);            // Notify systematics about organism removal
+      }
     } else {
-      systematics.RemoveOrg( next_genotypes[id] );   // Notify systematics about organism removal
-      next_genotypes[id] = nullptr;                  // No longer track a genotype at this position
+      for (Ptr<SystematicsBase<ORG> > s : systematics) {
+        s->RemoveNextOrg(pos);            // Notify systematics about organism removal
+      }
     }
   }
 
@@ -1080,7 +940,7 @@
         emp_assert(new_org);      // New organism must exist.
         return WorldPosition(pops[1].size(), 1);   // Append it to the NEXT population
       };
-
+      
       SetAttribute("SynchronousGen", "True");
     } else {
       // Asynchronous: always append to current population.
@@ -1091,31 +951,7 @@
     }
 
     SetAttribute("PopStruct", "Grow");    
-=======
-  void World<ORG>::RemoveOrgAt(size_t pos) {
-    if (!pop[pos]) return;                   // Nothing to remove!
-    on_death_sig.Trigger(pos);               // Identify that this position is about to be removed
-    pop[pos].Delete();                       // Delete the organism...
-    pop[pos] = nullptr;                      // ...and reset the pointer to null
-    --num_orgs;                              // Track one fewer organisms in the population
-    if (cache_on) ClearCache(pos);           // Delete any cached info about this organism
-    for (Ptr<SystematicsBase<ORG> > s : systematics) {
-      s->RemoveOrg(pos);            // Notify systematics about organism removal
-    }
-
-  }
-
-  template<typename ORG>
-  void World<ORG>::RemoveNextOrgAt(size_t pos) {
-    if (!next_pop[pos]) return;                   // Nothing to remove!
-    next_pop[pos].Delete();                       // Delete the organism...
-    next_pop[pos] = nullptr;                      // ..and reset the pointer to null
-    
-    for (Ptr<SystematicsBase<ORG> > s : systematics) {
-      s->RemoveNextOrg(pos);            // Notify systematics about organism removal
-    }
-
->>>>>>> c754a1ae
+    SetSynchronousSystematics(synchronous_gen);
   }
 
   template<typename ORG>
@@ -1144,41 +980,22 @@
 
     if (synchronous_gen) {
       // Append births into the next population.
-<<<<<<< HEAD
       fun_find_birth_pos = [this](Ptr<ORG> new_org, WorldPosition parent_id) {
         emp_assert(new_org);                        // New organism must exist.
         return WorldPosition(pops[1].size(), 1);   // Append it to the NEXT population
-=======
-      fun_add_birth = [this](Ptr<ORG> new_org, size_t parent_id) {
-        emp_assert(new_org);                            // New organism must exist.
-        return AddNextOrgAt(new_org, next_pop.size(), parent_id);  // Append it to the NEXT population
->>>>>>> c754a1ae
       };
-
-      for (Ptr<SystematicsBase<ORG> > s : systematics) {
-        s->SetTrackSynchronous(true);
-      }
 
       SetAttribute("SynchronousGen", "True");
     } else {
       // Asynchronous: always go to a neigbor in current population.
-<<<<<<< HEAD
       fun_find_birth_pos = [this](Ptr<ORG> new_org, WorldPosition parent_id) {
         return WorldPosition(fun_get_neighbor(parent_id)); // Place org in existing population.
-=======
-      fun_add_birth = [this](Ptr<ORG> new_org, size_t parent_id) {
-        return AddOrgAt(new_org, fun_get_neighbor(parent_id), parent_id); // Place org in existing population.
->>>>>>> c754a1ae
       };
-
-      for (Ptr<SystematicsBase<ORG> > s : systematics) {
-        s->SetTrackSynchronous(false);
-      }
-
       SetAttribute("SynchronousGen", "False");
     }
 
     SetAttribute("PopStruct", "Mixed");
+    SetSynchronousSystematics(synchronous_gen);
   }
 
   template<typename ORG>
@@ -1217,44 +1034,22 @@
 
     if (synchronous_gen) {
       // Place births in a neighboring position in the new grid.
-<<<<<<< HEAD
       fun_find_birth_pos = [this](Ptr<ORG> new_org, WorldPosition parent_pos) {
         emp_assert(new_org);                                    // New organism must exist.
         WorldPosition next_pos = fun_get_neighbor(parent_pos);  // Place near parent.
         return next_pos.SetPopID(1);                            // Adjust position to next pop and place..
-=======
-      fun_add_birth = [this](Ptr<ORG> new_org, size_t parent_id) {
-        emp_assert(new_org);                                     // New organism must exist.
-        const size_t id = fun_get_neighbor(parent_id);           // Place near parent, in next pop.
-        return AddNextOrgAt(new_org, id, parent_id);  // Add org and return the position placed.
->>>>>>> c754a1ae
       };
-
-      for (Ptr<SystematicsBase<ORG> > s : systematics) {
-        s->SetTrackSynchronous(true);
-      }
-
       SetAttribute("SynchronousGen", "True");
     } else {
-<<<<<<< HEAD
       // Asynchronous: always go to a neighbor in current population.
       fun_find_birth_pos = [this](Ptr<ORG> new_org, WorldPosition parent_pos) {
         return WorldPosition(fun_get_neighbor(parent_pos)); // Place org in existing population.
-=======
-      // Asynchronous: always go to a neigbor in current population.
-      fun_add_birth = [this](Ptr<ORG> new_org, size_t parent_id) {
-        return AddOrgAt(new_org, fun_get_neighbor(parent_id), parent_id); // Place org in existing population.
->>>>>>> c754a1ae
       };
-
-      for (Ptr<SystematicsBase<ORG> > s : systematics) {
-        s->SetTrackSynchronous(false);
-      }
-
       SetAttribute("SynchronousGen", "False");
     }
 
     SetAttribute("PopStruct", "Grid");
+    SetSynchronousSystematics(synchronous_gen);
   }
 
   // Add a new data file constructed elsewhere.
@@ -1266,7 +1061,7 @@
   }
 
 
-  // A new, arbitrary file.
+  // Create a new, arbitrary file.
   template<typename ORG>
   DataFile & World<ORG>::SetupFile(const std::string & filename) {
     size_t id = files.size();
@@ -1289,16 +1084,16 @@
     return file;
   }
 
-  /// A data file (default="systematics.csv") that contains information about the population's
-  /// phylogeny and lineages.
+  // A data file (default="systematics.csv") that contains information about the population's
+  // phylogeny and lineages.
   template<typename ORG>
   DataFile & World<ORG>::SetupSystematicsFile(std::string label, const std::string & filename, const bool & print_header) {
     emp_assert(Has(systematics_labels, label), "Invalid systematics tracker requested.", label);
     SetupSystematicsFile(systematics_labels[label], filename, print_header);
   }
 
-  /// A data file (default="systematics.csv") that contains information about the population's
-  /// phylogeny and lineages.
+  // A data file (default="systematics.csv") that contains information about the population's
+  // phylogeny and lineages.
   template<typename ORG>
   DataFile & World<ORG>::SetupSystematicsFile(int id, const std::string & filename, const bool & print_header) {
     emp_assert(systematics.size() > 0, "Cannot track systematics file. No systematics file to track.");
@@ -1309,8 +1104,9 @@
     file.template AddFun<size_t>( [this, id](){ return systematics[id]->GetTotalOrgs(); }, "total_orgs", "Number of organisms tracked." );
     file.template AddFun<double>( [this, id](){ return systematics[id]->GetAveDepth(); }, "ave_depth", "Average Phylogenetic Depth of Organisms." );
     file.template AddFun<size_t>( [this, id](){ return systematics[id]->GetNumRoots(); }, "num_roots", "Number of independent roots for phlogenies." );
-    file.template AddFun<int>( [this, id](){ return systematics[id]->GetMRCADepth(); }, "mrca_depth", "Phylogenetic Depth of the Most Recent Common Ancestor (-1=none)." );
+    file.template AddFun<int>(    [this, id](){ return systematics[id]->GetMRCADepth(); }, "mrca_depth", "Phylogenetic Depth of the Most Recent Common Ancestor (-1=none)." );
     file.template AddFun<double>( [this, id](){ return systematics[id]->CalcDiversity(); }, "diversity", "Genotypic Diversity (entropy of genotypes in population)." );
+
     if (print_header) file.PrintHeaderKeys();
     return file;
   }
@@ -1348,11 +1144,7 @@
     // 1. Send out an update signal for any external functions to trigger.
     on_update_sig.Trigger(update);
 
-<<<<<<< HEAD
-    // 2. If synchronous generationsm (i.e, pops[1] is not empty), move next population into
-=======
-    // 2. If synchronous generations (i.e, next_pop is not empty), move next population into
->>>>>>> c754a1ae
+    // 2. If synchronous generations (i.e, pops[1] is not empty), move next population into
     //    place as the current popoulation.
     if (pops[1].size()) {
       // Trigger signals for orgs in next pop before they are moved into the active pop.
@@ -1364,14 +1156,7 @@
       // Clear out current pop.
       for (size_t i = 0; i < pop.size(); i++) RemoveOrgAt(i);
       pop.resize(0);
-
-<<<<<<< HEAD
       std::swap(pops[0], pops[1]);            // Move next pop into place.
-      std::swap(genotypes, next_genotypes);   // Move next_genotypes into place.
-      next_genotypes.resize(0);               // Clear out genotype names.
-=======
-      std::swap(pop, next_pop);               // Move next_pop into place.
->>>>>>> c754a1ae
 
       // Update the active population.
       num_orgs = 0;
@@ -1382,12 +1167,13 @@
       }
     }
 
+    // 3. Handle systematics and any data files that need to be printed this update.
+
     // Tell systematics manager to swap next population and population
     for (Ptr<SystematicsBase<ORG>> s : systematics) {
       s->Update();
     }
 
-    // 3. Handle any data files that need to be printed this update.
     for (auto file : files) file->Update(update);
 
     // 4. Increment the current update number; i.e., count calls to Update().
@@ -1460,14 +1246,14 @@
   template <typename ORG>
   WorldPosition World<ORG>::DoBirth(const genome_t & mem, size_t parent_pos, size_t copy_count) {
     before_repro_sig.Trigger(parent_pos);
-    WorldPosition pos;                                                   // Position of each offspring placed.
-    for (size_t i = 0; i < copy_count; i++) {                            // Loop through offspring, adding each
+    WorldPosition pos;                                        // Position of each offspring placed.
+    for (size_t i = 0; i < copy_count; i++) {                 // Loop through offspring, adding each
       Ptr<ORG> new_org = NewPtr<ORG>(mem);
       offspring_ready_sig.Trigger(*new_org);
       pos = fun_find_birth_pos(new_org, parent_pos);
 
-      if (pos.IsValid()) AddOrgAt(new_org, pos, genotypes[parent_pos]);  // If placement pos is valid, do so!
-      else new_org.Delete();                                             // Otherwise delete the organism.
+      if (pos.IsValid()) AddOrgAt(new_org, pos, parent_pos);  // If placement pos is valid, do so!
+      else new_org.Delete();                                  // Otherwise delete the organism.
     }
     return pos;
   }
