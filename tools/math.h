//  This file is part of Empirical, https://github.com/mercere99/Empirical/
//  Copyright (C) Michigan State University, 2016.
//  Released under the MIT Software license; see doc/LICENSE
//
//
//  This file contains useful mathematical functions (that are constexpr when possible.)


#ifndef EMP_MATH_H
#define EMP_MATH_H

#include "const.h"

namespace emp {

  /// @cond SIMPLIFY

  namespace internal {
    // A compile-time log calculator for values [1,2)
    static constexpr double Log2_base(double x) {
      return log2_chart_1_2[(int)((x-1.0)*1024)];
      // return InterpolateTable(log2_chart_1_2, x-1.0, 1024);
    }

    // A compile-time log calculator for values < 1
    static constexpr double Log2_frac(double x) {
      return (x >= 1.0) ? Log2_base(x) : (Log2_frac(x*2.0) - 1.0);
    }

    // A compile-time log calculator for values >= 2
    static constexpr double Log2_pos(double x) {
      return (x < 2.0) ? Log2_base(x) : (Log2_pos(x/2.0) + 1.0);
    }

  }

  /// @endcond

  /// Compile-time log base 2 calculator.
  static constexpr double Log2(double x) {
    return (x < 1.0) ? internal::Log2_frac(x) : internal::Log2_pos(x);
  }

<<<<<<< HEAD
  /// Compile-time log calculator.
  static constexpr double Log(double x, double base) { return Log2(x) / Log2(base); }
  /// Compile-time natural log calculator.
=======
  // Log varients
  static constexpr double Log(double x, double base=10.0) { return Log2(x) / Log2(base); }
>>>>>>> 8824f1fd
  static constexpr double Ln(double x) { return Log(x, emp::E); }   // Natural Log...
  /// Compile-time log base 10 calculator.
  static constexpr double Log10(double x) { return Log(x, 10.0); }

  namespace internal {
    static constexpr double Pow2_lt1(double exp, int id=0) {
      return (id==32) ? 1.0 :
        ( (exp > 0.5) ? (pow2_chart_bits[id]*Pow2_lt1(exp*2.0-1.0,id+1)) : Pow2_lt1(exp*2.0,id+1) );
    }

    static constexpr double Pow2_impl(double exp) {
      return (exp >= 1.0) ? (2.0*Pow2_impl(exp-1.0)) : Pow2_lt1(exp);
    }
  }

  static constexpr double Pow2(double exp) {
    return (exp < 0.0) ? (1.0/internal::Pow2_impl(-exp)) : internal::Pow2_impl(exp);
  }

  static constexpr double Pow(double base, double exp) {
    return Pow2(Log2(base) * exp);  // convert to a base of 2.
  }

<<<<<<< HEAD
  /// A compile-time exponentiation calculator.
=======
  static constexpr double Exp(double exp) {
    return Pow2(Log2(emp::E) * exp);  // convert to a base of e.
  }

  // A compile-time exponentiation calculator.
>>>>>>> 8824f1fd
  template <typename TYPE>
  static constexpr TYPE IntPow(TYPE base, TYPE exp) {
    return exp < 1 ? 1 : (base * IntPow(base, exp-1));
  }

  /// A compile-time int-log calculator (aka, significant bits)
  template <typename TYPE>
  static constexpr int IntLog2(TYPE x) { return x <= 1 ? 0 : (IntLog2(x/2) + 1); }

  /// A compile-time bit counter.
  template <typename TYPE>
  static constexpr int CountOnes(TYPE x) { return x == 0 ? 0 : (CountOnes(x/2) + (x&1)); }

  /// Quick bit-mask generators...
  template <typename TYPE>
  static constexpr TYPE MaskLow(int num_bits) {
    return (num_bits == 8*sizeof(TYPE)) ? -1 : ((((TYPE)1) << num_bits) - 1);
  }

  template <typename TYPE>
  static constexpr TYPE MaskHigh(int num_bits) {
    return MaskLow<TYPE>(num_bits) << (8*sizeof(TYPE)-num_bits);
  }


}

#endif<|MERGE_RESOLUTION|>--- conflicted
+++ resolved
@@ -41,14 +41,9 @@
     return (x < 1.0) ? internal::Log2_frac(x) : internal::Log2_pos(x);
   }
 
-<<<<<<< HEAD
-  /// Compile-time log calculator.
-  static constexpr double Log(double x, double base) { return Log2(x) / Log2(base); }
-  /// Compile-time natural log calculator.
-=======
-  // Log varients
+  /// Compile-time log calculator
   static constexpr double Log(double x, double base=10.0) { return Log2(x) / Log2(base); }
->>>>>>> 8824f1fd
+  /// Compile-time natural log calculator
   static constexpr double Ln(double x) { return Log(x, emp::E); }   // Natural Log...
   /// Compile-time log base 10 calculator.
   static constexpr double Log10(double x) { return Log(x, 10.0); }
@@ -72,15 +67,11 @@
     return Pow2(Log2(base) * exp);  // convert to a base of 2.
   }
 
-<<<<<<< HEAD
-  /// A compile-time exponentiation calculator.
-=======
   static constexpr double Exp(double exp) {
     return Pow2(Log2(emp::E) * exp);  // convert to a base of e.
   }
 
-  // A compile-time exponentiation calculator.
->>>>>>> 8824f1fd
+  /// A compile-time exponentiation calculator.
   template <typename TYPE>
   static constexpr TYPE IntPow(TYPE base, TYPE exp) {
     return exp < 1 ? 1 : (base * IntPow(base, exp-1));
