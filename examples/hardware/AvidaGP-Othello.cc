--- conflicted
+++ resolved
@@ -14,13 +14,9 @@
 #include "../../evo/World.h"
 #include "../../../eco-ea-mancala/source/TestcaseSet.h"
 
-<<<<<<< HEAD
-constexpr size_t POP_SIZE = 750;
-=======
 using move_t = size_t;
 
 size_t POP_SIZE = 1000;
->>>>>>> 0e994f27
 constexpr size_t GENOME_SIZE = 100;
 size_t EVAL_TIME = 3500;
 size_t UPDATES = 2000;
