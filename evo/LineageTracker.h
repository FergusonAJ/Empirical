//  This file is part of Empirical, https://github.com/devosoft/Empirical/
//  Copyright (C) Michigan State University, 2016.
//  Released under the MIT Software license; see doc/LICENSE

//This file defines objects to track the lineage of organisms in a world.
//There is a null lineage tracker, a lineage tracker that tracks all organisms
//that ever existed, and a lineage tracker that prunes out unnecessary organisms.
//The pruning lineage tracker also sends out signals on coalesence.

//Developer notes:
// * A lot of this will break once organisms can die other than by being replaced
// * Not super-well tested with EAWorlds (injecting things into an
//   EAWorld in the middle of a run rather than at the beggining)
//   may have strange results. This is also true for pruned lineage trackers,
//   which assume injection is initialization.

#ifndef EMP_LINEAGE_TRACKER_H
#define EMP_LINEAGE_TRACKER_H

#include <unordered_map>
#include <map>
#include <set>
#include <algorithm>
#include "../tools/vector.h"
#include "PopulationManager.h"
#include "visualization_utils.h"

template <typename org_ptr>
struct Node {
  Node* parent;
  int id;
  bool alive;
  org_ptr genome;
  emp::vector<Node*> offspring;
};

namespace std
{
    //from fredoverflow's answer to
    //http://stackoverflow.com/questions/8026890/c-how-to-insert-array-into-hash-set
    template<typename T> struct hash<Node<T> >
    {
        typedef Node<T> argument_type;
        typedef std::size_t result_type;
        result_type operator()(argument_type const& s) const
        {
            result_type const h1 ( std::hash<int>()(s.id) );
            return h1;
        }
    };
}

namespace emp{
namespace evo{

  template <typename POP_MANAGER = PopulationManager_Base<int> >
  class LineageTracker_Null {
  public:
    static constexpr bool emp_is_lineage_manager = true;
    LineageTracker_Null(){;};

    template <typename WORLD>
    void Setup(WORLD * w){;}
  };

  // Class to keep track of lineages
  // Maintains record of all genomes that ever existed, which organisms
  // they belonged to, and which organisms were the parents of which
  template <typename POP_MANAGER = PopulationManager_Base<int> >
  class LineageTracker {
  protected:
    using org_ptr = typename POP_MANAGER::value_type;
    using ORG = typename std::remove_pointer<org_ptr>::type;
    static constexpr bool separate_generations = POP_MANAGER::emp_has_separate_generations;
    emp::vector<web::LineageVisualization*> viz_pointers;

  public:
    static constexpr bool emp_is_lineage_manager = true;
    std::set<ORG> genomes;
    std::map<int, org_ptr> org_to_genome;
    std::unordered_map<int, int> parents;
    int next = 1; //0 indicates no parent
    int next_parent_id = -1;
    int next_org_id = 1;
    emp::vector<int> generation_since_update;
    emp::vector<int> new_generation;
    bool inject;

    LineageTracker(){;}

    template <typename WORLD>
    LineageTracker(WORLD * w) {

      //Create std::function objects for all the callbacks. It seems like
      //this maybe shouldn't be necessary (or at least shouldn't need to happen
      //in the constructor), but for now it is or the compiler throws
      //internal errors
      Setup(w);
    }

    template <typename WORLD>
    void Setup(WORLD * w){
      std::function<void(int)> RecordParentFun = [this] (int id){
        RecordParent(id);
      };

      std::function<void(int)> TrackPlacementFun = [this] (int pos){
        TrackPlacement(pos);
      };

      std::function<void(org_ptr)> TrackOffspringFun = [this] (org_ptr org){
        TrackOffspring(org);
      };

      std::function<void(org_ptr)> TrackInjectedOffspringFun = [this] (org_ptr org){
        TrackInjectedOffspring(org);
      };

      std::function<void(int)> UpdateFun = [this] (int ud){
        Update(ud);
      };

      w->OnBeforeRepro(RecordParentFun);
      w->OnOffspringReady(TrackOffspringFun);
      w->OnInjectReady(TrackInjectedOffspringFun);
      w->OnOrgPlacement(TrackPlacementFun);
      w->OnUpdate(UpdateFun);
    }

    ~LineageTracker() {
      //for (GENOME g : genomes) delete &g;
    }

    //Put newly born organism into the lineage tracker

    void Update(int i) {
      if (separate_generations) {
        //TODO: This isn't sufficient - need to add signals for any
        //population change event
        generation_since_update = new_generation;
        new_generation.resize(0);
      }
    }

    void TrackOffspring(org_ptr org) {
      next_org_id = this->AddOrganism(*org, next_parent_id);
      inject = false;
    }

    //Put newly injected organism into the lineage tracker
    void TrackInjectedOffspring(org_ptr org) {
      next_org_id = this->AddOrganism(*org, 0);
      inject = true;
    }

    //Keep track of location of all orgs in the population so that
    //we can translate their ids from the World to ids within the lineage
    //tracker
    void TrackPlacement(int pos) {
      if (separate_generations && !inject){
        if (pos >= new_generation.size()) {
          new_generation.resize(pos+1);
        }
        new_generation[pos] = next_org_id;

      } else {
        if (pos >= generation_since_update.size()) {
          generation_since_update.resize(pos+1);
        }
        generation_since_update[pos] = next_org_id;
      }

      for (auto viz_pointer : viz_pointers) {
        viz_pointer->RecordPlacement(pos);
      }
    }

    //Record the org that's about to have an offspring, so we can know
    //who the parent of the next org is.
    void RecordParent(int id) {
      next_parent_id = generation_since_update[id];
    }

    // Add an organism to the tracker - org is the genome of the organism
    // and parent is the id of the parent. The lineage tracker is in charge
    // of assigning ids, and will return an int representing the id of the
    // organism you added
    int AddOrganism(ORG org, int parent) {
      int id = this->next++;
      std::pair<typename std::set<ORG>::iterator, bool> ret;
      ret = genomes.insert(org);
      typename std::set<ORG>::iterator it = ret.first;
      org_ptr genome = (org_ptr)&(*it);
      this->org_to_genome[id] = genome;
      this->parents[id] = parent;

      for (auto viz : viz_pointers) {
        viz->RecordParent(parent, id, genome);
      }

      return id;
    }

    // Return a vector containing the genomes of an organism's ancestors
    emp::vector<org_ptr> TraceLineage(int org_id) {
      emp::vector<org_ptr> lineage;
      while(org_id) {
        lineage.push_back(this->org_to_genome[org_id]);
        org_id = this->parents[org_id];
      }
      return lineage;

    }

    //Return a vector containing the IDs of an oraganism's ancestors
    emp::vector<int> TraceLineageIDs(int org_id) {
      emp::vector<org_ptr> lineage;

      while(org_id) {
        lineage.push_back(org_id);
        org_id = this->parents[org_id];
      }

      return lineage;

    }

    //Takes a container of ints representing org ids (as assigned by the lineage)
    //tracker, and returns a contatiner of the genomes of those ints.
    template <template <typename> class C >
    C<ORG> IDsToGenomes(C<int> & ids) {
      C<ORG> genome_group;
      for (int id : ids){
        genome_group.insert(genome_group.back(), *(this->org_to_genome[id]));
      }
      return genome_group;
    }

    //Specialization for emp::vector so we can use push_back
    emp::vector<ORG> IDsToGenomes(emp::vector<int> & ids) {
      emp::vector<ORG> genome_group;
      for (int id : ids){
        genome_group.push_back(*(this->org_to_genome[id]));
      }
      return genome_group;
    }

    void ConnectVis(web::LineageVisualization * viz_pointer) {
      viz_pointers.push_back(viz_pointer);
    }

  };


  template <typename POP_MANAGER = PopulationManager_Base<int> >
  class LineageTracker_Pruned : public LineageTracker<POP_MANAGER> {
  protected:
    using org_ptr = typename LineageTracker<POP_MANAGER>::org_ptr;
    using ORG = typename LineageTracker<POP_MANAGER>::ORG;

<<<<<<< HEAD
    struct Node {
      Node* parent;
      int id;
      bool alive;
      org_ptr genome;
      emp::vector<Node*> offspring;
    };

    using LineageTracker<POP_MANAGER>::next_org_id;
    using LineageTracker<POP_MANAGER>::next_parent_id;
    using LineageTracker<POP_MANAGER>::generation_since_update;
=======
    using LineageTracker<POP_MANAGER>::next_org_id;
    using LineageTracker<POP_MANAGER>::next_parent_id;
>>>>>>> ca0a398c
    using LineageTracker<POP_MANAGER>::separate_generations;
    using LineageTracker<POP_MANAGER>::genomes;
    using LineageTracker<POP_MANAGER>::new_generation;
    using LineageTracker<POP_MANAGER>::inject;
<<<<<<< HEAD

    std::map<int, Node> nodes;
    std::map<ORG, int> genome_counts;

  public:
=======
    using LineageTracker<POP_MANAGER>::viz_pointers;

    std::unordered_map<int, Node<org_ptr> > nodes;
    std::map<ORG, int> genome_counts;

  public:
    using LineageTracker<POP_MANAGER>::generation_since_update;
    using LineageTracker<POP_MANAGER>::ConnectVis;
>>>>>>> ca0a398c
    int last_coalesence = 0;
    using LineageTracker<POP_MANAGER>::emp_is_lineage_manager;
    LineageTracker_Pruned() {;}

    template <typename WORLD>
    LineageTracker_Pruned(WORLD * w) {

      //Create std::function objects for all the callbacks. It seems like
      //this maybe shouldn't be necessary (or at least shouldn't need to happen
      //in the constructor), but for now it is or the compiler throws
      //internal errors
      Setup(w);
    }

    template <typename WORLD>
    void Setup(WORLD * w){

      //Initialize null org to act as parent for inserted orgs
<<<<<<< HEAD
      nodes[0] = Node();
=======
      nodes[0] = Node<org_ptr>();
>>>>>>> ca0a398c
      nodes[0].id = 0;
      nodes[0].parent = &nodes[0];
      nodes[0].alive = false;

      std::function<void(int)> RecordParentFun = [this] (int id){
        RecordParent(id);
      };

      std::function<void(int)> TrackPlacementFun = [this] (int pos){
        TrackPlacement(pos);
      };

      std::function<void(org_ptr)> TrackOffspringFun = [this] (org_ptr org){
        TrackOffspring(org);
      };

      std::function<void(org_ptr)> TrackInjectedOffspringFun = [this] (org_ptr org){
        TrackInjectedOffspring(org);
      };

      std::function<void(int)> UpdateFun = [this] (int ud){
        Update(ud);
      };

      w->OnBeforeRepro(RecordParentFun);
      w->OnOffspringReady(TrackOffspringFun);
      w->OnInjectReady(TrackInjectedOffspringFun);
      w->OnOrgPlacement(TrackPlacementFun);
      w->OnUpdate(UpdateFun);
    }

    ~LineageTracker_Pruned() {;}


    void TrackOffspring(org_ptr org) {
      next_org_id = this->AddOrganism(*org, next_parent_id);
      inject = false;
    }

    //Put newly injected organism into the lineage tracker
    void TrackInjectedOffspring(org_ptr org) {
      next_org_id = this->AddOrganism(*org, 0);
      inject = true;
    }

    //Keep track of location of all orgs in the population so that
    //we can translate their ids from the World to ids within the lineage
    //tracker
    void TrackPlacement(int pos) {

      //Once things can die we'll need something better here

      //This org is no longer alive
      if (generation_since_update.size() <= pos){
        generation_since_update.resize(pos+1);
      }
<<<<<<< HEAD
      Node* curr = &(nodes[generation_since_update[pos]]);
=======
      Node<org_ptr>* curr = &(nodes[generation_since_update[pos]]);
>>>>>>> ca0a398c
      curr->alive = false;

      //If this org doesn't have any surviving offspring lineages, we can
      //remove it from the records. If it was its parent's last surviving
      //lineage of offspring and its parent isn't alive, we can remove its
      //parent. And so on, until everything for which that organism was the
      //only surviving descendant has been removed.
      //If we're injecting something, it can't trigger pruning

      while (curr->offspring.size() == 0 && !curr->alive) {

        //Remove this organism from its parents list of offspring with
        //surviving descendants
        curr->parent->offspring.erase(
                                  std::remove(curr->parent->offspring.begin(),
                                  curr->parent->offspring.end(), curr ),
                                  curr->parent->offspring.end() );

        //See if we can remove this genome from the record
        ORG genome = *(curr->genome);
        genome_counts[genome]--;
        if (!genome_counts[genome]) {
          genomes.erase(genome);
        }

        //See if we can remove parent too
<<<<<<< HEAD
        Node* old = curr;
=======
        Node<org_ptr>* old = curr;
>>>>>>> ca0a398c
        curr = curr->parent;
        nodes.erase(old->id);
      }

      //If we unrolled the lineage although back to the current coalesence point
      //and there is now only one lineage coming out of it, we can move the
      //coalesence point up.
      //!inject is a guard against changing the last_coalesence during initialization.
      //It's imperfect, though
      while (!inject && curr->id == last_coalesence && curr->offspring.size() == 1 && !curr->alive){
        curr = curr->offspring[0];
        last_coalesence = curr->id;
      }

      //Update mapping of lineage tracker ids to locations in population
      if (separate_generations && !inject){
        if (pos >= new_generation.size()) {
          new_generation.resize(pos+1);
        }
        new_generation[pos] = next_org_id;

      } else {
        if (pos >= generation_since_update.size()) {
          generation_since_update.resize(pos+1);
        }
        generation_since_update[pos] = next_org_id;
      }
<<<<<<< HEAD
=======

      for (auto viz_pointer : viz_pointers) {
        viz_pointer->RecordPlacement(pos);
      }
>>>>>>> ca0a398c
    }

    //Record the org that's about to have an offspring, so we can know
    //who the parent of the next org is.
    void RecordParent(int id) {
      next_parent_id = generation_since_update[id];
    }

    // Add an organism to the tracker - org is the genome of the organism
    // and parent is the id of the parent. The lineage tracker is in charge
    // of assigning ids, and will return an int representing the id of the
    // organism you added
    int AddOrganism(ORG org, int parent) {

      int id = this->next++;

      //Create stuct to store info on this organism
<<<<<<< HEAD
      nodes[id] = Node();
      Node* curr = &nodes[id];
=======
      nodes[id] = Node<org_ptr>();
      Node<org_ptr>* curr = &nodes[id];
>>>>>>> ca0a398c
      curr->parent = &nodes[parent];
      curr->parent->offspring.push_back(&nodes[id]);
      curr->id = id;
      curr->alive = true;

      //Store genomes in a set so we don't need to have a bunch
      //of duplicates lying around
      std::pair<typename std::set<ORG>::iterator, bool> ret;
      ret = genomes.insert(org);
      typename std::set<ORG>::iterator it = ret.first;
      org_ptr genome = (org_ptr)&(*it);
      curr->genome = genome;
      if (ret.second) {
        genome_counts[*genome] = 1;
      } else {
        genome_counts[*genome]++;
      }

<<<<<<< HEAD
=======
      for (auto viz : viz_pointers) {
        viz->RecordParent(parent, id, genome);
      }

>>>>>>> ca0a398c
      this->parents[id] = parent;

      return id;
    }


    void Update(int i) {
      if (separate_generations) {
        //TODO: This isn't sufficient - need to add signals for any
        //population change event
        generation_since_update = new_generation;
        new_generation.resize(0);
      }
    }

    // Return a vector containing the genomes of an organism's ancestors
    emp::vector<int> TraceLineageIDs(int org_id) {
      emp::vector<int> lineage;
      emp_assert(nodes.count(org_id) == 1 && "Invalid org_id passed to TraceLineageIDs");
<<<<<<< HEAD
      Node* org = &(nodes[org_id]);
=======
      Node<org_ptr>* org = &(nodes[org_id]);
>>>>>>> ca0a398c
      while(org->id) {
        lineage.push_back(org->id);
        org = org->parent;
      }

      return lineage;

    }

    //Return a vector containing the IDs of an oraganism's ancestors
    emp::vector<ORG> TraceLineage(int org_id) {
      emp::vector<ORG> lineage;
      emp_assert(nodes.count(org_id) == 1 && "Invalid org_id passed to TraceLineageIDs");
<<<<<<< HEAD
      Node* org = &(nodes[org_id]);
=======
      Node<org_ptr>* org = &(nodes[org_id]);
>>>>>>> ca0a398c
      while(org->id) {
        lineage.push_back(*(org->genome));
        org = org->parent;
      }
      return lineage;

    }

<<<<<<< HEAD
    //aaa
    emp::vector<int> CoalMap() {
        emp::vector<int> depths;
        for(int i = 0; i < generation_since_update.size(); i++){
          int id =  generation_since_update[i];
          depths.push_back(TraceLineageIDs(id).size());
        }
        return depths;
=======
    //Takes a container of ints representing org ids (as assigned by the lineage)
    //tracker, and returns a contatiner of the genomes of those ints.
    template <template <typename> class C >
    C<ORG> IDsToGenomes(C<int> & ids) {
      C<ORG> genome_group;
      for (int id : ids){
        genome_group.insert(genome_group.back(), *(this->nodes[id].genome));
      }
      return genome_group;
    }

    //Specialization for emp::vector so we can use push_back
    emp::vector<ORG> IDsToGenomes(emp::vector<int> & ids) {
      emp::vector<ORG> genome_group;
      for (int id : ids){
        genome_group.push_back(*(this->nodes[id].genome));
      }
      return genome_group;
    }

    void WriteDataToFile(std::string filename) {
      std::ofstream output_location;
      output_location.open(filename);
      std::string output = node_to_json(&nodes[0]);
      output_location << "[" << output << "]" << std::endl;
      output_location.close();
    }

    std::string node_to_json(Node<org_ptr> * node) {
      std::stringstream ss;
      ss << "{\"name\":";
      ss << to_string(node->id);
      ss << ", \"parent\":";
      ss << to_string(node->parent->id);
      ss << ", \"alive\":";
      if (node->alive){
        ss << "true";
      } else {
        ss << "false";
      }
      ss << ", \"persist\":false, \"genome\":\"";
      if (node->genome != nullptr) {
        ss << to_string(*(node->genome));
      } else {
        ss << "null";
      }
      ss << "\", \"children\":[";
      for (int i=0; i < node->offspring.size(); ++i) {
        ss << node_to_json(node->offspring[i]);
        if (i < node->offspring.size()-1) {
          ss << ", ";
        }
      }
      ss << "]}";
      return ss.str();
>>>>>>> ca0a398c
    }

};


  using LineageNull = LineageTracker_Null<PopBasic>;
  using LineageStandard = LineageTracker<PopBasic>;
  using LineagePruned = LineageTracker_Pruned<PopBasic>;
}
}

#endif<|MERGE_RESOLUTION|>--- conflicted
+++ resolved
@@ -23,7 +23,10 @@
 #include <algorithm>
 #include "../tools/vector.h"
 #include "PopulationManager.h"
+
+#ifdef EMSCRIPTEN
 #include "visualization_utils.h"
+#endif
 
 template <typename org_ptr>
 struct Node {
@@ -72,7 +75,9 @@
     using org_ptr = typename POP_MANAGER::value_type;
     using ORG = typename std::remove_pointer<org_ptr>::type;
     static constexpr bool separate_generations = POP_MANAGER::emp_has_separate_generations;
+#ifdef EMSCRIPTEN
     emp::vector<web::LineageVisualization*> viz_pointers;
+#endif
 
   public:
     static constexpr bool emp_is_lineage_manager = true;
@@ -169,10 +174,11 @@
         }
         generation_since_update[pos] = next_org_id;
       }
-
+#ifdef EMSCRIPTEN
       for (auto viz_pointer : viz_pointers) {
         viz_pointer->RecordPlacement(pos);
       }
+#endif
     }
 
     //Record the org that's about to have an offspring, so we can know
@@ -193,10 +199,11 @@
       org_ptr genome = (org_ptr)&(*it);
       this->org_to_genome[id] = genome;
       this->parents[id] = parent;
-
+#ifdef EMSCRIPTEN
       for (auto viz : viz_pointers) {
         viz->RecordParent(parent, id, genome);
       }
+#endif
 
       return id;
     }
@@ -244,10 +251,11 @@
       }
       return genome_group;
     }
-
+#ifdef EMSCRIPTEN
     void ConnectVis(web::LineageVisualization * viz_pointer) {
       viz_pointers.push_back(viz_pointer);
     }
+#endif
 
   };
 
@@ -258,7 +266,7 @@
     using org_ptr = typename LineageTracker<POP_MANAGER>::org_ptr;
     using ORG = typename LineageTracker<POP_MANAGER>::ORG;
 
-<<<<<<< HEAD
+    template<typename ORG>
     struct Node {
       Node* parent;
       int id;
@@ -268,32 +276,22 @@
     };
 
     using LineageTracker<POP_MANAGER>::next_org_id;
-    using LineageTracker<POP_MANAGER>::next_parent_id;
-    using LineageTracker<POP_MANAGER>::generation_since_update;
-=======
-    using LineageTracker<POP_MANAGER>::next_org_id;
-    using LineageTracker<POP_MANAGER>::next_parent_id;
->>>>>>> ca0a398c
+    using LineageTracker<POP_MANAGER>::next_parent_id; 
     using LineageTracker<POP_MANAGER>::separate_generations;
     using LineageTracker<POP_MANAGER>::genomes;
     using LineageTracker<POP_MANAGER>::new_generation;
     using LineageTracker<POP_MANAGER>::inject;
-<<<<<<< HEAD
-
-    std::map<int, Node> nodes;
-    std::map<ORG, int> genome_counts;
-
-  public:
-=======
+#ifdef EMSCRIPTEN
     using LineageTracker<POP_MANAGER>::viz_pointers;
-
+#endif
     std::unordered_map<int, Node<org_ptr> > nodes;
     std::map<ORG, int> genome_counts;
 
   public:
     using LineageTracker<POP_MANAGER>::generation_since_update;
+#ifdef EMSCRIPTEN
     using LineageTracker<POP_MANAGER>::ConnectVis;
->>>>>>> ca0a398c
+#endif
     int last_coalesence = 0;
     using LineageTracker<POP_MANAGER>::emp_is_lineage_manager;
     LineageTracker_Pruned() {;}
@@ -312,11 +310,7 @@
     void Setup(WORLD * w){
 
       //Initialize null org to act as parent for inserted orgs
-<<<<<<< HEAD
-      nodes[0] = Node();
-=======
       nodes[0] = Node<org_ptr>();
->>>>>>> ca0a398c
       nodes[0].id = 0;
       nodes[0].parent = &nodes[0];
       nodes[0].alive = false;
@@ -373,11 +367,7 @@
       if (generation_since_update.size() <= pos){
         generation_since_update.resize(pos+1);
       }
-<<<<<<< HEAD
-      Node* curr = &(nodes[generation_since_update[pos]]);
-=======
       Node<org_ptr>* curr = &(nodes[generation_since_update[pos]]);
->>>>>>> ca0a398c
       curr->alive = false;
 
       //If this org doesn't have any surviving offspring lineages, we can
@@ -404,11 +394,7 @@
         }
 
         //See if we can remove parent too
-<<<<<<< HEAD
-        Node* old = curr;
-=======
         Node<org_ptr>* old = curr;
->>>>>>> ca0a398c
         curr = curr->parent;
         nodes.erase(old->id);
       }
@@ -436,13 +422,12 @@
         }
         generation_since_update[pos] = next_org_id;
       }
-<<<<<<< HEAD
-=======
-
+#ifdef EMSCRIPTEN
       for (auto viz_pointer : viz_pointers) {
         viz_pointer->RecordPlacement(pos);
       }
->>>>>>> ca0a398c
+#endif
+
     }
 
     //Record the org that's about to have an offspring, so we can know
@@ -460,13 +445,10 @@
       int id = this->next++;
 
       //Create stuct to store info on this organism
-<<<<<<< HEAD
-      nodes[id] = Node();
-      Node* curr = &nodes[id];
-=======
+
       nodes[id] = Node<org_ptr>();
       Node<org_ptr>* curr = &nodes[id];
->>>>>>> ca0a398c
+
       curr->parent = &nodes[parent];
       curr->parent->offspring.push_back(&nodes[id]);
       curr->id = id;
@@ -484,14 +466,11 @@
       } else {
         genome_counts[*genome]++;
       }
-
-<<<<<<< HEAD
-=======
+#ifdef EMSCRIPTEN
       for (auto viz : viz_pointers) {
         viz->RecordParent(parent, id, genome);
       }
-
->>>>>>> ca0a398c
+#endif
       this->parents[id] = parent;
 
       return id;
@@ -511,11 +490,9 @@
     emp::vector<int> TraceLineageIDs(int org_id) {
       emp::vector<int> lineage;
       emp_assert(nodes.count(org_id) == 1 && "Invalid org_id passed to TraceLineageIDs");
-<<<<<<< HEAD
-      Node* org = &(nodes[org_id]);
-=======
+
       Node<org_ptr>* org = &(nodes[org_id]);
->>>>>>> ca0a398c
+
       while(org->id) {
         lineage.push_back(org->id);
         org = org->parent;
@@ -529,11 +506,8 @@
     emp::vector<ORG> TraceLineage(int org_id) {
       emp::vector<ORG> lineage;
       emp_assert(nodes.count(org_id) == 1 && "Invalid org_id passed to TraceLineageIDs");
-<<<<<<< HEAD
-      Node* org = &(nodes[org_id]);
-=======
+
       Node<org_ptr>* org = &(nodes[org_id]);
->>>>>>> ca0a398c
       while(org->id) {
         lineage.push_back(*(org->genome));
         org = org->parent;
@@ -542,8 +516,7 @@
 
     }
 
-<<<<<<< HEAD
-    //aaa
+    //Gets the lineage depth of each organism in the container and returns a vector
     emp::vector<int> CoalMap() {
         emp::vector<int> depths;
         for(int i = 0; i < generation_since_update.size(); i++){
@@ -551,7 +524,8 @@
           depths.push_back(TraceLineageIDs(id).size());
         }
         return depths;
-=======
+    }
+
     //Takes a container of ints representing org ids (as assigned by the lineage)
     //tracker, and returns a contatiner of the genomes of those ints.
     template <template <typename> class C >
@@ -607,7 +581,6 @@
       }
       ss << "]}";
       return ss.str();
->>>>>>> ca0a398c
     }
 
 };
