--- conflicted
+++ resolved
@@ -12,12 +12,9 @@
 #include "../tools/stats.h"
 #include "../config/config.h"
 #include "PopulationManager.h"
-<<<<<<< HEAD
 #include "EvoStats.h"
 #include "LineageTracker.h"
-=======
 #include "visualization_utils.h"
->>>>>>> ca0a398c
 
 namespace emp{
 namespace evo{
@@ -183,8 +180,7 @@
     using StatsManager_Base<POP_MANAGER>::SendResultsToViz;
     bool header_printed = false;
     std::string header = "update";
-    emp::vector<std::string> col_map;
-
+    
   public:
     using StatsManager_Base<POP_MANAGER>::emp_is_stats_manager;
     fit_fun_type fit_fun;
@@ -277,14 +273,9 @@
   //max fitness within the population, and average fitness within the population
 
   template <typename POP_MANAGER = PopulationManager_Base<int> >
-<<<<<<< HEAD
 
   class StatsManager_DefaultStats : StatsManager_FunctionsOnUpdate<POP_MANAGER> {
   protected:
-=======
-  class StatsManager_DefaultStats : public StatsManager_FunctionsOnUpdate<POP_MANAGER> {
-  private:
->>>>>>> ca0a398c
       using org_ptr = typename POP_MANAGER::value_type;
       using fit_fun_type = std::function<double(org_ptr)>;
       using fit_stat_type = std::function<double(fit_fun_type, POP_MANAGER*)>;
