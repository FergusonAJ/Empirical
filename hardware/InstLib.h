//  This file is part of Empirical, https://github.com/devosoft/Empirical
//  Copyright (C) Michigan State University, 2017.
//  Released under the MIT Software license; see doc/LICENSE
//
//
//  This file maintains information about instructions availabel in virtual hardware.

#ifndef EMP_INST_LIB_H
#define EMP_INST_LIB_H

#include <map>
#include <string>

#include "../base/vector.h"
#include "../tools/map_utils.h"
#include "../tools/string_utils.h"

namespace emp {

  // ScopeType is used for scopes that we need to do something special at the end.
  // Eg: LOOP needs to go back to beginning of loop; FUNCTION needs to return to call.
  enum class ScopeType { NONE=0, ROOT, BASIC, LOOP, FUNCTION };

  template <typename HARDWARE_T, typename ARG_T=size_t, size_t ARG_COUNT=3>
  class InstLib {
  public:
    using hardware_t = HARDWARE_T;
    using inst_t = typename hardware_t::inst_t;
    using genome_t = emp::vector<inst_t>;
    using arg_t = ARG_T;
    using fun_t = std::function<void(hardware_t &, const emp::array<arg_t, ARG_COUNT> &)>;

    struct InstDef {
      std::string name;       // Name of this instruction.
      fun_t fun_call;         // Function to call when executing.
      size_t num_args;        // Number of args needed by function.
      std::string desc;       // Description of function.
      ScopeType scope_type;   // How does this instruction affect scoping?
      size_t scope_arg;       // Which arg indictes new scope (if any).

      InstDef(const std::string & _n, fun_t _fun, size_t _args, const std::string & _d,
              ScopeType _s_type, size_t _s_arg)
        : name(_n), fun_call(_fun), num_args(_args), desc(_d)
        , scope_type(_s_type), scope_arg(_s_arg) { ; }
      InstDef(const InstDef &) = default;
    };

<<<<<<< HEAD
    emp::vector<InstDef> inst_lib;
    std::map<std::string, inst_id_t> name_map;
    std::map<std::string, inst_arg_t> arg_map;
=======
  protected:
    emp::vector<InstDef> inst_lib;            // Full definitions for instructions.
    emp::vector<fun_t> inst_funs;             // Map of instruction IDs to their functions.
    std::map<std::string, size_t> name_map;   // How do names link to instructions?
    std::map<std::string, arg_t> arg_map;     // How are different arguments named?
>>>>>>> 46e3e415

  public:
    InstLib() : inst_lib(), inst_funs(), name_map(), arg_map() { ; }
    ~InstLib() { ; }

    const std::string & GetName(size_t id) const { return inst_lib[id].name; }
    const fun_t & GetFunction(size_t id) const { return inst_lib[id].fun_call; }
    size_t GetNumArgs(size_t id) const { return inst_lib[id].num_args; }
    const std::string & GetDesc(size_t id) const { return inst_lib[id].desc; }
    ScopeType GetScopeType(size_t id) const { return inst_lib[id].scope_type; }
    size_t GetScopeArg(size_t id) const { return inst_lib[id].scope_arg; }
    size_t GetSize() const { return inst_lib.size(); }

    static constexpr char GetSymbol(size_t id) {
      if (id < 26) return ('a' + id);
      if (id < 52) return ('A' + (id - 26));
      if (id < 62) return ('0' + (id - 52));
      return '+';
    }
<<<<<<< HEAD

    bool IsInst(const std::string name) const {
        return Has(name_map, name);
    }

    inst_id_t GetID(const std::string name) const {
=======
    size_t GetID(const std::string & name) const {
>>>>>>> 46e3e415
      emp_assert(Has(name_map, name), name);
      return Find(name_map, name, (size_t) -1);
    }
    static constexpr size_t GetID(char symbol) {
      if (symbol >= 'a' && symbol <= 'z') return (size_t) (symbol - 'a');
      if (symbol >= 'A' && symbol <= 'Z') return (size_t) (symbol - 'A' + 26);
      if (symbol >= '0' && symbol <= '9') return (size_t) (symbol - '0' + 52);
      return (size_t) 62;
    }

    arg_t GetArg(const std::string & name) {
      emp_assert(Has(arg_map, name));
      return arg_map[name];
    }

    void AddInst(const std::string & name,
                 const fun_t & fun_call,
                 size_t num_args=0,
                 const std::string & desc="",
                 ScopeType scope_type=ScopeType::NONE,
                 size_t scope_arg=(size_t) -1)
    {
<<<<<<< HEAD
      const size_t id = (size_t) inst_id;
      if (inst_lib.size() <= id) inst_lib.resize(id+1);
      inst_lib[id] = InstDef(inst_id, name, desc, num_args);
      name_map[name] = inst_id;
=======
      const size_t id = inst_lib.size();
      inst_lib.emplace_back(name, fun_call, num_args, desc, scope_type, scope_arg);
      inst_funs.emplace_back(fun_call);
      name_map[name] = id;
>>>>>>> 46e3e415
    }

    void AddArg(const std::string & name, arg_t value) {
      emp_assert(!Has(arg_map, name));
      arg_map[name] = value;
    }

    void ProcessInst(hardware_t & hw, const inst_t & inst) const {
      inst_funs[inst.id](hw, inst.args);
    }

    void WriteGenome(const genome_t & genome, std::ostream & os=std::cout) const {
      for (const inst_t & inst : genome) {
        os << inst.id << " " << GetName(inst.id);
        const size_t num_args = GetNumArgs(inst.id);
        for (size_t i = 0; i < num_args; i++) {
          os << ' ' << inst.args[i];
        }
        os << '\n';
      }
    }

    void ReadInst(genome_t & genome, std::string info) const {
      std::string name = emp::string_pop_word(info);
      size_t id = GetID(name);
      genome.emplace_back(id);
      size_t num_args = GetNumArgs(id);
      for (size_t i = 0; i < num_args; i++) {
        std::string arg_name = emp::string_pop_word(info);
        // @CAO: Should check to make sure arg name is real.
        if (emp::Has(arg_map, arg_name) == false) {
          std::cerr << "Unknown argument '" << arg_name << "'.  Ignoring." << std::endl;
        }
        genome.back().args[i] = arg_map[arg_name];
      }
    }

  };

}

#endif<|MERGE_RESOLUTION|>--- conflicted
+++ resolved
@@ -12,6 +12,7 @@
 #include <string>
 
 #include "../base/vector.h"
+#include "../base/array.h"
 #include "../tools/map_utils.h"
 #include "../tools/string_utils.h"
 
@@ -45,17 +46,11 @@
       InstDef(const InstDef &) = default;
     };
 
-<<<<<<< HEAD
-    emp::vector<InstDef> inst_lib;
-    std::map<std::string, inst_id_t> name_map;
-    std::map<std::string, inst_arg_t> arg_map;
-=======
   protected:
     emp::vector<InstDef> inst_lib;            // Full definitions for instructions.
     emp::vector<fun_t> inst_funs;             // Map of instruction IDs to their functions.
     std::map<std::string, size_t> name_map;   // How do names link to instructions?
     std::map<std::string, arg_t> arg_map;     // How are different arguments named?
->>>>>>> 46e3e415
 
   public:
     InstLib() : inst_lib(), inst_funs(), name_map(), arg_map() { ; }
@@ -75,16 +70,12 @@
       if (id < 62) return ('0' + (id - 52));
       return '+';
     }
-<<<<<<< HEAD
 
     bool IsInst(const std::string name) const {
         return Has(name_map, name);
     }
 
-    inst_id_t GetID(const std::string name) const {
-=======
     size_t GetID(const std::string & name) const {
->>>>>>> 46e3e415
       emp_assert(Has(name_map, name), name);
       return Find(name_map, name, (size_t) -1);
     }
@@ -107,17 +98,10 @@
                  ScopeType scope_type=ScopeType::NONE,
                  size_t scope_arg=(size_t) -1)
     {
-<<<<<<< HEAD
-      const size_t id = (size_t) inst_id;
-      if (inst_lib.size() <= id) inst_lib.resize(id+1);
-      inst_lib[id] = InstDef(inst_id, name, desc, num_args);
-      name_map[name] = inst_id;
-=======
       const size_t id = inst_lib.size();
       inst_lib.emplace_back(name, fun_call, num_args, desc, scope_type, scope_arg);
       inst_funs.emplace_back(fun_call);
       name_map[name] = id;
->>>>>>> 46e3e415
     }
 
     void AddArg(const std::string & name, arg_t value) {
